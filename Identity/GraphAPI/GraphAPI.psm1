<<<<<<< HEAD
﻿# Copyright (c) Microsoft Corporation. All rights reserved.
# {FileName} {Version} {DateTime}
# {BuildRepo} {BuildBranch} {BuildType}-{BuildArchitecture}
# (Manually updated from Solution Deploy repository)
=======
# Copyright (c) Microsoft Corporation. All rights reserved.
# See LICENSE.txt in the project root for license information.
>>>>>>> 495da3d4

<#
.Synopsis
   Initializes the module with the necessary information to call Graph APIs in a user context.
#>
function Initialize-GraphEnvironment {
    [CmdletBinding(DefaultParameterSetName = 'Credential_AAD')]
    param
    (
        # The directory tenant identifier of the primary issuer in which Graph API calls should be made.
        [Parameter(Mandatory = $true)]
        [ValidateNotNullOrEmpty()]
        [string] $DirectoryTenantId,

        # The user credential with which to acquire an access token targeting Graph.
        [Parameter(ParameterSetName = 'Credential_AAD')]
        [Parameter(ParameterSetName = 'Credential_ADFS')]
        [ValidateNotNull()]
        [pscredential] $UserCredential,

        # Indicates that the script should prompt the user to input a credential with which to acquire an access token targeting Graph.
        [Parameter(ParameterSetName='Credential_AAD')]
        [Parameter(ParameterSetName='Credential_ADFS')]
        [switch] $PromptForUserCredential,

        # The refresh token to use to acquire an access token targeting Graph.
        [Parameter(ParameterSetName = 'RefreshToken_AAD')]
        [Parameter(ParameterSetName = 'RefreshToken_ADFS')]
        [ValidateNotNull()]
        [SecureString] $RefreshToken,

        # The client identifier (application identifier) of a service principal with which to acquire an access token targeting Graph.
        [Parameter(ParameterSetName = 'ServicePrincipal_AAD')]
        [ValidateNotNullOrEmpty()]
        [string] $ClientId,

        # The client certificate of a service principal with which to acquire an access token targeting Graph.
        [Parameter(ParameterSetName = 'ServicePrincipal_AAD')]
        [ValidateNotNull()]
        [System.Security.Cryptography.X509Certificates.X509Certificate2] $ClientCertificate,

        # The name of the supported Cloud Environment in which the target Graph Service is available.
        [Parameter(ParameterSetName = 'Credential_AAD')]
        [Parameter(ParameterSetName = 'RefreshToken_AAD')]
        [Parameter(ParameterSetName = 'ServicePrincipal_AAD')]
        [ValidateSet('AzureCloud', 'AzureChinaCloud', 'AzureUSGovernment', 'AzureGermanCloud')]
        [string] $Environment = 'AzureCloud',

        # The fully-qualified domain name of the ADFS service (e.g. "adfs.azurestack.local").
        [Parameter(Mandatory = $true, ParameterSetName = 'Credential_ADFS')]
        [Parameter(Mandatory = $true, ParameterSetName = 'RefreshToken_ADFS')]
        [ValidateNotNullOrEmpty()]
        [string] $AdfsFqdn,

        # The fully-qualified domain name of the on-premise Graph service (e.g. "graph.azurestack.local").
        [Parameter(Mandatory = $true, ParameterSetName = 'Credential_ADFS')]
        [Parameter(Mandatory = $true, ParameterSetName = 'RefreshToken_ADFS')]
        [ValidateNotNullOrEmpty()]
        [string] $GraphFqdn
    )

    if ($AdfsFqdn) {
        $Environment = 'ADFS'
        Write-Warning "Parameters for ADFS have been specified; please note that only a subset of Graph APIs are available to be used in conjuction with ADFS."
    }

<<<<<<< HEAD
    if ($PromptForUserCredential)
    {
        $UserCredential = Get-Credential -Message "Please provide a credential used to access Graph. Must support non-interactive authentication flows."
    }

    if ($UserCredential)
    {
=======
    if ($UserCredential) {
>>>>>>> 495da3d4
        Write-Verbose "Initializing the module to use Graph environment '$Environment' for user '$($UserCredential.UserName)' in directory tenant '$DirectoryTenantId'." -Verbose
    }
    elseif ($RefreshToken) {
        Write-Verbose "Initializing the module to use Graph environment '$Environment' (with refresh token) in directory tenant '$DirectoryTenantId'." -Verbose
    }
    elseif ($ClientId -and $ClientCertificate) {
        Write-Verbose "Initializing the module to use Graph environment '$Environment' for service principal '$($ClientId)' in directory tenant '$DirectoryTenantId' with certificate $($ClientCertificate.Thumbprint)." -Verbose
    }
<<<<<<< HEAD
    else
    {
        Write-Warning "A user credential, refresh token, or service principal info was not provided. Graph API calls cannot be made until one is provided. Please run 'Initialize-GraphEnvironment' again with valid credentials."
=======
    else {
        Write-Warning "A user credential, refresh token, or service principal info was not provided. Graph API calls cannot be made until one is provided. Please run 'Initialize-GraphEnvironment' again with valid credentials."        
>>>>>>> 495da3d4
    }

    $graphEnvironmentTemplate = @{}
    $graphEnvironmentTemplate += switch ($Environment) {
        'AzureCloud' {
            @{
                GraphVersion = "1.6"
                GraphResource = "https://graph.windows.net/"

                IssuerTemplate = "https://sts.windows.net/{0}/"

                LoginEndpoint = [Uri]"https://login.windows.net/$DirectoryTenantId"
                GraphEndpoint = [Uri]"https://graph.windows.net/$DirectoryTenantId"

                LoginBaseEndpoint = [Uri]"https://login.windows.net/"
                GraphBaseEndpoint = [Uri]"https://graph.windows.net/"

                FederationMetadataEndpoint = [Uri]"https://login.windows.net/$DirectoryTenantId/federationmetadata/2007-06/federationmetadata.xml"
                OpenIdMetadata = [Uri]"https://login.windows.net/$DirectoryTenantId/.well-known/openid-configuration"
            }
        }

        'AzureChinaCloud' {
            @{
                GraphVersion = "1.6"
                GraphResource = "https://graph.chinacloudapi.cn/"

                IssuerTemplate = "https://sts.chinacloudapi.cn/{0}/"

                LoginEndpoint = [Uri]"https://login.chinacloudapi.cn/$DirectoryTenantId"
                GraphEndpoint = [Uri]"https://graph.chinacloudapi.cn/$DirectoryTenantId"

                LoginBaseEndpoint = [Uri]"https://login.chinacloudapi.cn/"
                GraphBaseEndpoint = [Uri]"https://graph.chinacloudapi.cn/"

                FederationMetadataEndpoint = [Uri]"https://login.chinacloudapi.cn/$DirectoryTenantId/federationmetadata/2007-06/federationmetadata.xml"
                OpenIdMetadata = [Uri]"https://login.chinacloudapi.cn/$DirectoryTenantId/.well-known/openid-configuration"
            }
        }

        'AzureUSGovernment' {
            @{
                GraphVersion = "1.6"
                GraphResource = "https://graph.windows.net/"

                IssuerTemplate = "https://sts.windows.net/{0}/"

                LoginEndpoint = [Uri]"https://login-us.microsoftonline.com/$DirectoryTenantId"
                GraphEndpoint = [Uri]"https://graph.windows.net/$DirectoryTenantId"

                LoginBaseEndpoint = [Uri]"https://login-us.microsoftonline.com/"
                GraphBaseEndpoint = [Uri]"https://graph.windows.net/"

                FederationMetadataEndpoint = [Uri]"https://login-us.microsoftonline.com/$DirectoryTenantId/federationmetadata/2007-06/federationmetadata.xml"
                OpenIdMetadata = [Uri]"https://login-us.microsoftonline.com/$DirectoryTenantId/.well-known/openid-configuration"
            }
        }

        'AzureGermanCloud' {
            @{
                GraphVersion = "1.6"
                GraphResource = "https://graph.cloudapi.de/"

                IssuerTemplate = "https://sts.microsoftonline.de/{0}/"

                LoginEndpoint = [Uri]"https://login.microsoftonline.de/$DirectoryTenantId"
                GraphEndpoint = [Uri]"https://graph.cloudapi.de/$DirectoryTenantId"

                LoginBaseEndpoint = [Uri]"https://login.microsoftonline.de/"
                GraphBaseEndpoint = [Uri]"https://graph.cloudapi.de/"

                FederationMetadataEndpoint = [Uri]"https://login.microsoftonline.de/$DirectoryTenantId/federationmetadata/2007-06/federationmetadata.xml"
                OpenIdMetadata = [Uri]"https://login.microsoftonline.de/$DirectoryTenantId/.well-known/openid-configuration"
            }
        }

        'ADFS' {
            @{
                GraphVersion = "2016-01-01"
                GraphResource = "https://$GraphFqdn/"

                IssuerTemplate = "https://$AdfsFqdn/adfs/{0}/"

                LoginEndpoint = [Uri]"https://$AdfsFqdn/adfs/$DirectoryTenantId"
                GraphEndpoint = [Uri]"https://$GraphFqdn/$DirectoryTenantId"

                LoginBaseEndpoint = [Uri]"https://$AdfsFqdn/adfs/"
                GraphBaseEndpoint = [Uri]"https://$GraphFqdn/"

                FederationMetadataEndpoint = [Uri]"https://$AdfsFqdn/federationmetadata/2007-06/federationmetadata.xml"
                OpenIdMetadata = [Uri]"https://$AdfsFqdn/adfs/$DirectoryTenantId/.well-known/openid-configuration"
            }
        }

        default {
            throw New-Object NotImplementedException("Unknown environment type '$Environment'")
        }
    }

    # Note: if this data varies from environment to environment, declare it in switch above
    $graphEnvironmentTemplate += @{
        Environment = $Environment
        DirectoryTenantId = $DirectoryTenantId

        User = [pscustomobject]@{
            Credential = $UserCredential
            DirectoryTenantId = $DirectoryTenantId
            AccessToken = $null
            RefreshToken = $RefreshToken
            AccessTokenUpdateTime = $null
            AccessTokenExpiresIn = $null
            ClientRequestId = [guid]::NewGuid().ToString()
            ServicePrincipal = [pscustomobject]@{
                ClientId = $ClientId
                Certificate = $ClientCertificate
            }
        }

        Applications = [pscustomobject]@{
            LegacyPowerShell = [pscustomobject]@{ Id = "0a7bdc5c-7b57-40be-9939-d4c5fc7cd417" }
            PowerShell = [pscustomobject]@{ Id = "1950a258-227b-4e31-a9cf-717495945fc2" }
            WindowsAzureActiveDirectory = [pscustomobject]@{ Id = "00000002-0000-0000-c000-000000000000" }
            VisualStudio = [pscustomobject]@{ Id = "872cd9fa-d31f-45e0-9eab-6e460a02d1f1" }
            AzureCLI = [pscustomobject]@{ Id = "04b07795-8ddb-461a-bbee-02f9e1bf7b46" }
        }

        AadPermissions = [HashTable]@{
<<<<<<< HEAD
            AccessDirectoryAsSignedInUser      = "a42657d6-7f20-40e3-b6f0-cee03008a62a"
            EnableSignOnAndReadUserProfiles    = "311a71cc-e848-46a1-bdf8-97ff7156d8e6"
            ReadAllGroups                      = "6234d376-f627-4f0f-90e0-dff25c5211a3"
            ReadAllUsersBasicProfile           = "cba73afc-7f69-4d86-8450-4978e04ecd1a"
            ReadAllUsersFullProfile            = "c582532d-9d9e-43bd-a97c-2667a28ce295"
            ReadDirectoryData                  = "5778995a-e1bf-45b8-affa-663a9f3f4d04"
            ManageAppsThatThisAppCreatesOrOwns = "824c81eb-e3f8-4ee6-8f6d-de7f50d565b7"
        }

        AadPermissionScopes = [HashTable]@{
            AccessDirectoryAsSignedInUser      = "Directory.AccessAsUser.All"
            EnableSignOnAndReadUserProfiles    = "User.Read"
            ReadAllGroups                      = "Group.Read.All"
            ReadAllUsersBasicProfile           = "User.ReadBasic.All"
            ReadAllUsersFullProfile            = "User.Read.All"
            ReadDirectoryData                  = "Directory.Read.All"
            ManageAppsThatThisAppCreatesOrOwns = "Application.ReadWrite.OwnedBy"
=======
            AccessDirectoryAsSignedInUser = "a42657d6-7f20-40e3-b6f0-cee03008a62a"
            EnableSignOnAndReadUserProfiles = "311a71cc-e848-46a1-bdf8-97ff7156d8e6"
            ReadAllGroups = "6234d376-f627-4f0f-90e0-dff25c5211a3"
            ReadAllUsersBasicProfile = "cba73afc-7f69-4d86-8450-4978e04ecd1a"
            ReadAllUsersFullProfile = "c582532d-9d9e-43bd-a97c-2667a28ce295"
            ReadDirectoryData = "5778995a-e1bf-45b8-affa-663a9f3f4d04"
>>>>>>> 495da3d4
        }
    }

    if ($AdfsFqdn) {
        $graphEnvironmentTemplate.Applications = [pscustomobject]@{}
    }

    $Script:GraphEnvironment = [pscustomobject]$graphEnvironmentTemplate
    Write-Verbose "Graph Environment initialized: client-request-id: $($Script:GraphEnvironment.User.ClientRequestId)"

    # Attempt to log-in the user
    if ($UserCredential -or $RefreshToken -or ($ClientId -and $ClientCertificate)) {
        Update-GraphAccessToken -Verbose
    }
}

<#
.Synopsis
   Gets the Graph environment information, including endpoints and Graph API version.
#>
function Get-GraphEnvironmentInfo {
    [CmdletBinding()]
    [OutputType([pscustomobject])]
    param
    (
    )

    # Return a cloned copy of the environment data without the user information
    $Script:GraphEnvironment | Select-Object -Property * -ExcludeProperty User | ConvertTo-Json -Depth 10 | ConvertFrom-Json | Write-Output
}

<#
.Synopsis
   Asserts that Initialize-GraphEnvironment has been called in the current runspace.
#>
function Assert-GraphEnvironmentIsInitialized {
    if (-not $Script:GraphEnvironment -or 
        -not ($Script:GraphEnvironment.User.Credential -or 
            $Script:GraphEnvironment.User.RefreshToken -or 
            ($Script:GraphEnvironment.User.ServicePrincipal.ClientId -and $Script:GraphEnvironment.User.ServicePrincipal.Certificate))) {
        throw New-Object InvalidOperationException("The graph environment has not yet been initialized. Please run 'Initialize-GraphEnvironment' with a valid credential or refresh token.")
    }
}

<#
.Synopsis
   Asserts that a connection can be established to the initialized graph environment.
#>
function Assert-GraphConnection {
    [CmdletBinding()]
    param
    (
    )

    Assert-GraphEnvironmentIsInitialized

    Write-Verbose "Testing connection to graph environment using endpoint '$($Script:GraphEnvironment.OpenIdMetadata)'" -Verbose

    try {
        $response = Invoke-WebRequest -UseBasicParsing -Uri $Script:GraphEnvironment.OpenIdMetadata -Verbose -ErrorAction Stop
        $traceResponse = $response | Select-Object StatusCode, StatusDescription, @{n = 'Content'; e = {ConvertFrom-Json $_.Content}} | ConvertTo-Json
        Write-Verbose "Verified a successful connection to the graph service; response received: $traceResponse" -Verbose
    }
    catch {
        # In the case of errors, there is no response returned to caller (even when error action is set to ignore, continue, etc.) so we extract the response from the thrown exception (if there is one)
        $traceResponse = $_.Exception.Response | Select-Object Method, ResponseUri, StatusCode, StatusDescription, IsFromCache, LastModified | ConvertTo-Json

        if ($_.Exception.Response.StatusCode -and $_.Exception.Response.StatusCode -lt 500) {
            # This means we received a valid response from graph (our connection is good) but there was some other error in the call...
            Write-Warning "An unexpected error response was received while validating a connection to the graph service: $_`r`n`r`nAdditional details: $traceResponse"
        }
        else {
            # Trace the message to verbose stream as well in case error is not traced in same file as other verbose logs
            $traceMessage = "An error occurred while trying to verify connection to the graph endpoint '$($Script:GraphEnvironment.OpenIdMetadata)': $_`r`n`r`nAdditional details: $traceResponse"
            Write-Verbose "ERROR: $traceMessage"

            throw New-Object System.InvalidOperationException($traceMessage)
        }
    }
}

<#
.Synopsis
   Acquires a token from Graph for the specified resource using the specified or initialized credential or refresh token.
#>
function Get-GraphToken {
    [CmdletBinding(DefaultParametersetName = 'Credential')]
    [OutputType([pscustomobject])]
    param
    (
        # The resource for which to acquire a token.
        [Parameter()]
        [ValidateNotNullOrEmpty()]
        [string] $Resource = $Script:GraphEnvironment.GraphResource,

        # The user credential with which to acquire an access token targeting the specified resource.
        [Parameter(Mandatory = $true, ParameterSetName = 'Credential')]
        [ValidateNotNull()]
        [pscredential] $Credential,

        # The refresh token to use to acquire an access token targeting the specified resource.
        [Parameter(Mandatory = $true, ParameterSetName = 'RefreshToken')]
        [ValidateNotNullOrEmpty()]
        [SecureString] $RefreshToken,

        # The client identifier (application identifier) of a service principal with which to acquire an access token targeting the specified resource.
        [Parameter(Mandatory = $true, ParameterSetName = 'ServicePrincipal')]
        [ValidateNotNull()]
        [string] $ClientId,

        # The client certificate of a service principal with which to acquire an access token targeting targeting the specified resource.
        [Parameter(Mandatory = $true, ParameterSetName = 'ServicePrincipal')]
        [ValidateNotNull()]
        [System.Security.Cryptography.X509Certificates.X509Certificate2] $ClientCertificate = $null,

        # Indicates whether the user credential or refresh token should be used from the initialized environment data.
        [Parameter(Mandatory = $true, ParameterSetName = 'Environment')]
        [Switch] $UseEnvironmentData
    )

    Assert-GraphConnection

    if ($UseEnvironmentData) {
        if ($Script:GraphEnvironment.User.Credential) {
            $Credential = $Script:GraphEnvironment.User.Credential
        }
        elseif ($Script:GraphEnvironment.User.RefreshToken) {
            $RefreshToken = $Script:GraphEnvironment.User.RefreshToken
        }
        elseif ($Script:GraphEnvironment.User.ServicePrincipal.ClientId -and $Script:GraphEnvironment.User.ServicePrincipal.Certificate) {
            $ClientId = $Script:GraphEnvironment.User.ServicePrincipal.ClientId
            $ClientCertificate = $Script:GraphEnvironment.User.ServicePrincipal.Certificate
        }
    }

    $requestBody = @{ resource = $Resource }

    if ($Credential) {
        $requestBody += @{
            client_id = $Script:GraphEnvironment.Applications.PowerShell.Id
            grant_type = 'password'
            scope = 'openid'
            username = $Credential.UserName
            password = $Credential.GetNetworkCredential().Password
        }

        Write-Verbose "Attempting to acquire a token for resource '$Resource' using a user credential '$($Credential.UserName)'"
    }
    elseif ($RefreshToken) {
        $requestBody += @{
            client_id = $Script:GraphEnvironment.Applications.PowerShell.Id
            grant_type = 'refresh_token'
            scope = 'openid'
            refresh_token = (New-Object System.Net.NetworkCredential('refreshToken', $RefreshToken)).Password
        }

        Write-Verbose "Attempting to acquire a token for resource '$Resource' using a refresh token"
    }
    elseif ($ClientId -and $ClientCertificate) {
        function ConvertTo-Base64UrlEncode([byte[]]$bytes) { [System.Convert]::ToBase64String($bytes).Replace('/', '_').Replace('+', '-').Trim('=') }

        $tokenHeaders = [ordered]@{
            alg = 'RS256'
            x5t = ConvertTo-Base64UrlEncode $ClientCertificate.GetCertHash()
        }

        $tokenClaims = [ordered]@{
            aud = "$($Script:GraphEnvironment.LoginEndpoint)".Trim('/') + '/oauth2/token'
            exp = [long](([datetime]::UtcNow - [datetime]'1970-01-01 00:00:00').TotalSeconds + 3600)
            iss = $ClientId
            jti = [guid]::NewGuid().ToString()
            nbf = [long](([datetime]::UtcNow - [datetime]'1970-01-01 00:00:00').TotalSeconds - 90)
            sub = $ClientId
        }

        Write-Verbose "Preparing client assertion with token header: '$(ConvertTo-Json $tokenHeaders -Compress)' and claims: $(ConvertTo-Json $tokenClaims)"

        # Note - we escape the forward slashes ('/') as the ConvertTo-Json cmdlet does not. This may not actually be necessary.
        $tokenParts = @()
        $tokenParts += ConvertTo-Base64UrlEncode ([System.Text.Encoding]::UTF8.GetBytes((ConvertTo-Json $tokenHeaders -Depth 10 -Compress).Replace('/', '\/')))
        $tokenParts += ConvertTo-Base64UrlEncode ([System.Text.Encoding]::UTF8.GetBytes((ConvertTo-Json $tokenClaims -Depth 10 -Compress).Replace('/', '\/')))

        $sha256Hash = ''
        $sha256 = [System.Security.Cryptography.SHA256]::Create()
        try {
            $sha256Hash = $sha256.ComputeHash([System.Text.Encoding]::UTF8.GetBytes($tokenParts -join '.'))
        }
        finally {
            if ($sha256) { $sha256.Dispose(); $sha256 = $null }
        }

        # Note - the default instance of the RSACryptoServiceProvider instantiated on the client certificate may only support SHA1.
        # E.g. Even when "$($ClientCertificate.SignatureAlgorithm.FriendlyName)" evaluates to "sha256RSA", the value of
        # "$($ClientCertificate.PrivateKey.SignatureAlgorithm)" may evaulate to "http://www.w3.org/2000/09/xmldsig#rsa-sha1".
        # Furthermore, the private key is not marked as exportable, so we cannot "simply" instantiate a new RSACryptoServiceProvider instance.
        # We must first create new CSP parameters with a "better" cryptographic service provider that supports SHA256, and use those parameters
        # to instantiate a "better" RSACryptoServiceProvider which also supports SAH256. Failure to do this will result in the following error:
        # "Exception calling "CreateSignature" with "1" argument(s): "Invalid algorithm specified."
        # It may be possible to bypass this issue of the certificate is generated with the "correct" cryptographic service provider, but if the certificate
        # was created by a CA or if the provider type was not the "correct" type, then this workaround must be used.
        $csp = New-Object System.Security.Cryptography.CspParameters(
            ($providerType = 24),
            ($providerName = 'Microsoft Enhanced RSA and AES Cryptographic Provider'),
            $ClientCertificate.PrivateKey.CspKeyContainerInfo.KeyContainerName)
        $csp.Flags = [System.Security.Cryptography.CspProviderFlags]::UseMachineKeyStore

        $signatureBytes = $null
        $rsa = New-Object System.Security.Cryptography.RSACryptoServiceProvider($csp)
        try {
            $signatureBytes = $rsa.SignHash($sha256Hash, [System.Security.Cryptography.HashAlgorithmName]::SHA256, [System.Security.Cryptography.RSASignaturePadding]::Pkcs1)
        }
        finally {
            if ($rsa) { $rsa.Dispose(); $rsa = $null }
        }

        $tokenParts += ConvertTo-Base64UrlEncode $signatureBytes

        $requestBody += @{
            client_id = $ClientId
            grant_type = 'client_credentials'
            client_assertion_type = 'urn:ietf:params:oauth:client-assertion-type:jwt-bearer'
            client_assertion = $tokenParts -join '.'
        }

        Write-Verbose "Attempting to acquire a token for resource '$Resource' using a service principal credential (id='$($ClientId)', thumbprint='$($ClientCertificate.Thumbprint)')"
    }
    else {
        throw New-Object InvalidOperationException("A valid user credential or refresh token is required to acquire a token from Graph service. Please run 'Initialize-GraphEnvironment' with a valid user credential or refresh token, or try the command again with one of the necessary values.")
    }

    $loginUserRequest = @{
        Method = [Microsoft.PowerShell.Commands.WebRequestMethod]::Post
        BaseEndpoint = $Script:GraphEnvironment.LoginEndpoint
        ApiPath = 'oauth2/token'
        ContentType = "application/x-www-form-urlencoded"
        Body = ConvertTo-QueryString $requestBody
    }

    $response = Invoke-GraphApi @loginUserRequest -UpdateGraphAccessTokenIfNecessary $false
    Write-Output $response
}

<#
.Synopsis
   Updates the user Graph access token using the configured Graph Environment details.
#>
function Update-GraphAccessToken {
    [CmdletBinding()]
    param
    (
    )

    # Attempt to log-in the user
    $response = Get-GraphToken -UseEnvironmentData

    $Script:GraphEnvironment.User.AccessToken = $response.access_token
    $Script:GraphEnvironment.User.RefreshToken = if ($response.refresh_token) { ConvertTo-SecureString $response.refresh_token -AsPlainText -Force } else { $null }
    $Script:GraphEnvironment.User.AccessTokenUpdateTime = [DateTime]::UtcNow
    $Script:GraphEnvironment.User.AccessTokenExpiresIn = $response.expires_in
}

<#
.Synopsis
   Makes an API call to the graph service.
#>
function Invoke-GraphApi {
    [CmdletBinding()]
    param
    (
        # The request method.
        [Parameter()]
        [ValidateNotNull()]
        [Microsoft.PowerShell.Commands.WebRequestMethod] $Method = [Microsoft.PowerShell.Commands.WebRequestMethod]::Get,

        # The API path to call.
        [Parameter(Mandatory = $true)]
        [ValidateNotNullOrEmpty()]
        [string] $ApiPath,

        # The (additional) query parameters to include in the request.
        [Parameter()]
        [ValidateNotNullOrEmpty()]
        [HashTable] $QueryParameters = @{},

        # The custom (additional) headers to include in the request.
        [Parameter()]
        [ValidateNotNullOrEmpty()]
        [HashTable] $CustomHeaders = @{},

        # The base endpoint of the Graph service to call.
        [Parameter()]
        [ValidateNotNull()]
        [Uri] $BaseEndpoint = $Script:GraphEnvironment.GraphEndpoint,

        # The content type of the request.
        [Parameter()]
        [ValidateNotNullOrEmpty()]
        [string] $ContentType = "application/json",

        # The body of the request.
        [Parameter()]
        [ValidateNotNullOrEmpty()]
        [string] $Body,

        # Indicates whether the Graph access token should be automatically refreshed if it is close to or has already expired (true by default).
        [bool] $UpdateGraphAccessTokenIfNecessary = $true,

        # Indicates whether responses containing "OData NextLinks" should be automatically called and aggregated (true by default).
        [bool] $AggregateNextLinkData = $true
    )

    Assert-GraphEnvironmentIsInitialized

    if ($UpdateGraphAccessTokenIfNecessary) {
        $secondsSinceTokenWasLastUpdated = [DateTime]::UtcNow.Subtract($Script:GraphEnvironment.User.AccessTokenUpdateTime).TotalSeconds
        if ($secondsSinceTokenWasLastUpdated -gt ($Script:GraphEnvironment.User.AccessTokenExpiresIn - 90)) {
            Write-Verbose "Updating graph access token"
            Update-GraphAccessToken
        }
    }

    # Initialize the request parameters
    $graphApiRequest = @{
        Method = $Method
        Uri = '{0}/{1}' -f $BaseEndpoint.AbsoluteUri.TrimEnd('/'), $ApiPath.Trim('/')
        Headers = @{
            "User-Agent" = "Microsoft AzureStack Graph PowerShell"
            "client-request-id" = $Script:GraphEnvironment.User.ClientRequestId
        }
        ContentType = $ContentType
    }

    # Set the authorization header if we already have an access token
    if ($Script:GraphEnvironment.User.AccessToken) {
        $graphApiRequest.Headers["Authorization"] = "Bearer $($Script:GraphEnvironment.User.AccessToken)"
    }

    # Apply any custom headers specified by the caller (overriding defaults)
    foreach ($header in $CustomHeaders.GetEnumerator()) {
        $graphApiRequest.Headers[$header.Key] = $header.Value
    }

    # Initialize the query string parameters
    $queryParams = @{ 'api-version' = $Script:GraphEnvironment.GraphVersion }

    # Apply any custom query parameters specified by the caller (overriding defaults)
    foreach ($queryParam in $QueryParameters.GetEnumerator()) {
        $queryParams[$queryParam.Key] = $queryParam.Value
    }

    $graphApiRequest.Uri += '?{0}' -f (ConvertTo-QueryString $queryParams)

    if ($Body) {
        $graphApiRequest['Body'] = $Body
    }

    # Make the API call, and auto-follow / aggregate next-link responses
    try {
        $response = (Invoke-WebRequest @graphApiRequest -UseBasicParsing -ErrorAction Stop).Content | ConvertFrom-Json
    }
    catch {
        # In the case of errors, there is no response returned to caller (even when error action is set to ignore, continue, etc.) so we extract the response from the thrown exception (if there is one)
        $traceResponse = $_.Exception.Response | Select-Object Method, ResponseUri, StatusCode, StatusDescription, IsFromCache, LastModified | ConvertTo-Json

        # Trace the message to verbose stream as well in case error is not traced in same file as other verbose logs
        $traceMessage = "An error occurred while trying to make a graph API call: $_`r`n`r`nAdditional details: $traceResponse"
        Write-Verbose "ERROR: $traceMessage"

        throw New-Object System.InvalidOperationException($traceMessage)
    }

    if ((-not $response."odata.nextLink") -or (-not $AggregateNextLinkData)) {
        Write-Output $response
    }
    else {
        $originalResponse = $response | Select-Object -Property * -ExcludeProperty "odata.nextLink"

        while ($response."odata.nextLink") {
            # Delay briefly between nextlink calls as they can overwhelm the proxy and / or AAD...
            Start-Sleep -Milliseconds 100

            # Note: the next link URI cannot be used directly as it does not preserve all the query parameters (such as API version)

            # Initialize the query string parameters
            $queryParams = @{ 'api-version' = $Script:GraphEnvironment.GraphVersion }

            # Apply any custom query parameters specified by the caller (overriding defaults)
            foreach ($queryParam in $QueryParameters.GetEnumerator()) {
                $queryParams[$queryParam.Key] = $queryParam.Value
            }

            # Apply the next link query params (overriding others as applicable)
            $nextLinkQueryParams = [regex]::Unescape($response."odata.nextLink".Split('?')[1])
            $query = [System.Web.HttpUtility]::ParseQueryString($nextLinkQueryParams)
            foreach ($key in $query.Keys) {
                $queryParams[$key] = $query[$key]
            }

            # Note: sometimes, the next link URL is relative, and other times it is absolute!
            $absoluteOrRelativeAddress = $response."odata.nextLink".Split('?')[0].TrimStart('/')

            $graphApiRequest.Uri = if ($absoluteOrRelativeAddress.StartsWith("https")) {
                '{0}?{1}' -f @($absoluteOrRelativeAddress, (ConvertTo-QueryString $queryParams))
            }
            else {
                '{0}/{1}?{2}' -f @(
                    $BaseEndpoint.AbsoluteUri.TrimEnd('/'),
                    $absoluteOrRelativeAddress,
                    (ConvertTo-QueryString $queryParams))
            }

            try {
                $response = (Invoke-WebRequest @graphApiRequest -UseBasicParsing -ErrorAction Stop).Content | ConvertFrom-Json
                $originalResponse.Value += @($response.Value)
            }
            catch {
                # In the case of errors, there is no response returned to caller (even when error action is set to ignore, continue, etc.) so we extract the response from the thrown exception (if there is one)
                $traceResponse = $_.Exception.Response | Select-Object Method, ResponseUri, StatusCode, StatusDescription, IsFromCache, LastModified | ConvertTo-Json

                # Trace the message to verbose stream as well in case error is not traced in same file as other verbose logs
                $traceMessage = "An error occurred while trying to make a graph API call: $_`r`n`r`nAdditional details: $traceResponse"
                Write-Verbose "ERROR: $traceMessage"

                throw New-Object System.InvalidOperationException($traceMessage)
            }
        }

        Write-Output $originalResponse
    }
}

<#
.Synopsis
   Gets the verified domain of the currently-configured directory tenant.
#>
function Get-GraphDefaultVerifiedDomain {
    [CmdletBinding()]
    [OutputType([string])]
    param
    (
    )

    $tenant = Invoke-GraphApi -ApiPath "tenantDetails" -ErrorAction Stop
    $verifiedDomain = $tenant.value.verifiedDomains | Where-Object initial -EQ $true | Select-Object -First 1
    Write-Output $verifiedDomain.name
}

<#
.Synopsis
   Attempts to find an existing Graph application object, or returns null if no such application can be found.
#>
function Find-GraphApplication {
    [CmdletBinding(DefaultParameterSetName = 'ByUri')]
    [OutputType([pscustomobject])]
    param
    (
        # The application identifier URI.
        [Parameter(Mandatory = $true, ParameterSetName = 'ByUri')]
        [ValidateNotNullOrEmpty()]
        [string] $AppUri,

        # The application identifer.
        [Parameter(Mandatory = $true, ParameterSetName = 'ById')]
        [ValidateNotNullOrEmpty()]
        [string] $AppId,

        # The application display name.
        [Parameter(Mandatory = $true, ParameterSetName = 'ByDisplayName')]
        [ValidateNotNullOrEmpty()]
        [string] $DisplayName
    )

<<<<<<< HEAD
    $filter = if ($DisplayName) {"displayName eq '$DisplayName'"} elseif($AppUri) {"identifierUris/any(i:i eq '$AppUri')"} else {"appId eq '$AppId'"}
    $response = Invoke-GraphApi -ApiPath "applications" -QueryParameters @{ '$filter' = $filter } -ErrorAction Stop
=======
    $filter = if ($DisplayName) {"displayName eq '$DisplayName'"} elseif ($AppUri) {"identifierUris/any(i:i eq '$AppUri')"} else {"appId eq '$AppId'"}
    $response = Invoke-GraphApi -ApiPath "applications()" -QueryParameters @{ '$filter' = $filter } -ErrorAction Stop
>>>>>>> 495da3d4
    Write-Output $response.value
}

<#
.Synopsis
   Gets an existing Graph application object (returns an error if the application is not found).
#>
<<<<<<< HEAD
function Get-GraphApplication
{
    [CmdletBinding(DefaultParameterSetName='ByUri')]
=======
function Get-GraphApplication {
    [CmdletBinding()]
>>>>>>> 495da3d4
    [OutputType([pscustomobject])]
    param
    (
        # The application identifier URI.
<<<<<<< HEAD
        [Parameter(Mandatory=$true, ParameterSetName='ByUri')]
=======
        [Parameter(Mandatory = $true)]
>>>>>>> 495da3d4
        [ValidateNotNullOrEmpty()]
        [string] $AppUri,

        # The application identifer.
        [Parameter(Mandatory=$true, ParameterSetName='ById')]
        [ValidateNotNullOrEmpty()]
        [string] $AppId
    )

<<<<<<< HEAD
    $application = Find-GraphApplication @PSBoundParameters
    if (-not $application)
    {
        Write-Error "Application with identifier '${AppUri}${AppId}' not found"
=======
    $application = Find-GraphApplication -AppUri $AppUri
    if (-not $application) {
        Write-Error "Application with identifier '$AppUri' not found"
>>>>>>> 495da3d4
    }
    else {
        Write-Output $application
    }
}

<#
.Synopsis
   Removes the specified object from the Graph directory.
#>
function Remove-GraphObject {
    [CmdletBinding()]
    param
    (
        # The identifier of the object to remove.
        [Parameter(Mandatory = $true, ValueFromPipelineByPropertyName = $true)]
        [ValidateNotNullOrEmpty()]
        [string] $objectId
    )
    process {
        $null = Invoke-GraphApi -Method Delete -ApiPath "directoryObjects/$objectId" -ErrorAction Stop
    }
}

<#
.Synopsis
   Attempts to find one or more existing Graph applications and service principals, by searching for service principals with a particular tag.
#>
function Find-GraphApplicationDataByServicePrincipalTag {
    [CmdletBinding(DefaultParameterSetName = 'StartsWith')]
    param
    (
        # A string used to filter for application service principals that contain a tag that satifies the ODATA filter startswith '$StartsWith'.
        [Parameter(Mandatory = $true, ParameterSetName = 'StartsWith')]
        [string] $StartsWith,

        # A string used to filter for application service principals that contain a tag that satifies the ODATA filter tag eq '$Equals'.
        [Parameter(Mandatory = $true, ParameterSetName = 'Equals')]
        [string] $Equals,

        # Indicates whether application lookup should be skipped (and only to return the service principal data).
        [Parameter()]
        [Switch] $SkipApplicationLookup
    )

    $filter = if ($StartsWith) {"tags/any(tag:startswith(tag, '$StartsWith'))"} else {"tags/any(t:t eq '$Equals')"}

    $message = "Looking for service principals with filter '$filter'..."
    Write-Verbose $message
    Write-Progress -Activity $message
    $matchedServicePrincipals = (Invoke-GraphApi -ApiPath 'servicePrincipals()' -QueryParameters @{ '$filter' = $filter } -ErrorAction Stop).value
    Write-Verbose "Matched $(@($matchedServicePrincipals).Length) service principals using filter '$filter'"
    Write-Progress -Activity $message -Completed

    if ($SkipApplicationLookup) {
        @($matchedServicePrincipals) | ForEach-Object { [pscustomobject]@{ ServicePrincipal = $_ } } | Write-Output
        return
    }

    $progress = 0
    $start = Get-Date
    foreach ($matchedServicePrincipal in @($matchedServicePrincipals)) {
        $progress++
        $elapsedSeconds = ((Get-Date) - $start).TotalSeconds
        $progressRatio = $progress / @($matchedServicePrincipals).Length
        $progressParams = @{
            Activity = "Looking-up AAD application objects"
            Status = "Looking up application ($progress/$(@($matchedServicePrincipals).Length)) with appId='$($matchedServicePrincipal.appId)'"
            PercentComplete = [Math]::Min(100, 100 * $progressRatio)
            SecondsRemaining = [Math]::Max(1, ($elapsedSeconds / $progressRatio) - $elapsedSeconds) # If it took 1 min for 10 items, and we have 100 items, it will likely take 10 minutes. Re-calculate this extrapolation on each iteration.
        }
        Write-Progress @progressParams

        $matchedApplication = Find-GraphApplication -AppId $matchedServicePrincipal.appId

        Write-Output ([pscustomobject]@{
                Application = $matchedApplication
                ServicePrincipal = $matchedServicePrincipal
            })
    }

    Write-Progress -Activity "Looking-up AAD application objects" -Completed
}

<#
.Synopsis
   Attempts to retrieve a non-null graph object with a limited number of attempts.
#>
function Get-GraphObjectWithRetry {
    [CmdletBinding()]
    [OutputType([pscustomobject])]
    param
    (
        # The script to run which should return an object. If the script throws an exception, the retry will NOT be performed. If the script returns any non-null value, it is considered successful, and the result will be returned.
        [Parameter(Mandatory = $true)]
        [ValidateNotNull()]
        [ScriptBlock] $GetScript,

        # The maximum number of attempts to make before return null.
        [Parameter(Mandatory = $true)]
        [ValidateRange(1, [int]::MaxValue)]
        [int] $MaxAttempts,

        # The delay in seconds between each subsequent attempt at running the script.
        [Parameter(Mandatory = $true)]
        [ValidateRange(1, [int]::MaxValue)]
        [int] $DelayInSecondsBetweenAttempts,

        # The minimal delay in seconds that the script should sleep before returning successfully (if a fatal error is encountered, delay is not enforced).
        [Parameter(Mandatory = $false)]
        [ValidateRange(1, [int]::MaxValue)]
        [int] $MinimumDelayInSeconds = 0
    )

    $result = $null
    $attempts = 0
    $totalDelay = 0

    do {
        $attempts++
        $message = if ($attempts -le 1) {'Attempting to retrieve graph object'} else {"[RETRY] Attempting to retrieve graph object (attempt $attempts of $MaxAttempts)"}
        Write-Verbose $message
        $result = & $GetScript

        if ((-not $result) -and ($attempts -lt $MaxAttempts)) {
            Write-Verbose "[RETRY] Attempt $attempts failed, delaying for $DelayInSecondsBetweenAttempts seconds before retry..." -Verbose
            Start-Sleep -Seconds $DelayInSecondsBetweenAttempts
            $totalDelay += $DelayInSecondsBetweenAttempts
        }
    }
    while ((-not $result) -and ($attempts -lt $MaxAttempts))

    $remainingDelay = $MinimumDelayInSeconds - $totalDelay
    if ($remainingDelay -gt 0) {
        Write-Verbose "Delaying for an additional $remainingDelay seconds to ensure minimum delay of $MinimumDelayInSeconds seconds is achieved..." -Verbose
        Start-Sleep -Seconds $remainingDelay
    }

    Write-Output $result
}

<#
.Synopsis
   Gets an existing Graph application service principal object (returns an error if the application service principal object is not found).
#>
function Get-GraphApplicationServicePrincipal {
    [CmdletBinding(DefaultParameterSetName = 'ByApplicationId')]
    [OutputType([pscustomobject])]
    param
    (
        # The application identifier.
        [Parameter(Mandatory = $true, ParameterSetName = 'ByApplicationId')]
        [ValidateNotNullOrEmpty()]
        [string] $ApplicationId,

        # The application identifier URI.
        [Parameter(Mandatory = $true, ParameterSetName = 'ByApplicationIdentifierUri')]
        [ValidateNotNullOrEmpty()]
        [string] $ApplicationIdentifierUri
    )

    $filter = if ($ApplicationId) { "appId eq '$ApplicationId'" } else { "servicePrincipalNames/any(c:c eq '$ApplicationIdentifierUri')" }

    $servicePrincipal = (Invoke-GraphApi -ApiPath servicePrincipals -QueryParameters @{ '$filter' = $filter }).value

    if (-not $servicePrincipal) {
        Write-Error "Application service principal with identifier '${ApplicationId}${ApplicationIdentifierUri}' not found"
    }
    else {
        Write-Output $servicePrincipal
    }
}

<#
.Synopsis
   Idempotently creates an application service principal in Graph with the specified properties.
#>
function Initialize-GraphApplicationServicePrincipal {
    [CmdletBinding()]
    [OutputType([pscustomobject])]
    param
    (
        # The application identifier.
        [Parameter(Mandatory = $true, ValueFromPipelineByPropertyName = $true)]
        [ValidateNotNullOrEmpty()]
        [Alias('appId')]
        [string] $ApplicationId,

        # Optional: Tags to include in the application service principal.
        [Parameter()]
        [string[]] $Tags = @()
    )
    process {
        $getScript = { (Invoke-GraphApi -ApiPath servicePrincipals -QueryParameters @{ '$filter' = "appId eq '$ApplicationId'" }).value }

<<<<<<< HEAD
        # Create a service principal for the application (if one doesn't already exist)
        if (-not ($primaryServicePrincipal = & $getScript))
        {
=======
        # Create a service principal for the application (if one doesn't already exist) # TODO: support update tags
        if (-not ($primaryServicePrincipal = & $getScript)) {
>>>>>>> 495da3d4
            Write-Verbose "Creating service principal for application '$ApplicationId' in AAD..." -Verbose
            $servicePrincipalRequestBody = @{
                'odata.type' = 'Microsoft.DirectoryServices.ServicePrincipal'
                accountEnabled = $true
                appId = $ApplicationId
            }

            if ($Tags.Count -gt 0) {
                $servicePrincipalRequestBody += @{
                    'tags@odata.type' = 'Collection(Edm.String)'
                    tags = $Tags
                }
            }

            # Note: we poll for the object after creating it to avoid issues with replication delay
            $primaryServicePrincipal = Invoke-GraphApi -Method Post -ApiPath servicePrincipals -Body (ConvertTo-Json $servicePrincipalRequestBody)
            $primaryServicePrincipal = Get-GraphObjectWithRetry -GetScript $getScript -MaxAttempts 10 -DelayInSecondsBetweenAttempts 10 -MinimumDelayInSeconds 5
        }
        else {
            Write-Verbose "Service principal for application '$ApplicationId' already created in AAD directory tenant." -Verbose
            if ($Tags) {
                Update-GraphApplicationServicePrincipalTag -ApplicationId $ApplicationId -Tags $Tags
            }
        }

        Write-Output $primaryServicePrincipal
    }
}

<#
.Synopsis
   Updates the tags on an existing application service principal.
#>
function Update-GraphApplicationServicePrincipalTag {
    [CmdletBinding(DefaultParameterSetName = 'ByApplicationId')]
    [OutputType([pscustomobject])]
    param
    (
        # The application identifier.
        [Parameter(Mandatory = $true, ParameterSetName = 'ByApplicationId')]
        [ValidateNotNullOrEmpty()]
        [string] $ApplicationId,

        # The application identifier URI.
        [Parameter(Mandatory = $true, ParameterSetName = 'ByApplicationIdentifierUri')]
        [ValidateNotNullOrEmpty()]
        [string] $ApplicationIdentifierUri,

        # Additional tags to include in the application service principal (if not already present).
        [Parameter(Mandatory = $true)]
        [string[]] $Tags
    )

    $params = if ($ApplicationId) { @{ ApplicationId = $ApplicationId } 
    }
    else { @{ ApplicationIdentifierUri = $ApplicationIdentifierUri } 
    }
    $servicePrincipal = Get-GraphApplicationServicePrincipal @params

    $updatedTags = New-Object System.Collections.Generic.HashSet[string](, [string[]]$servicePrincipal.tags)
    foreach ($tag in $Tags) {
        if ($updatedTags.Add($tag)) {
            Write-Verbose "Adding new tag to service principal: '$tag'"
        }
        else {
            Write-Verbose "Tag already present on service principal: '$tag'"
        }
    }

    Invoke-GraphApi -Method Patch -ApiPath "servicePrincipals/$($ServicePrincipal.objectId)" -Body (ConvertTo-Json ([pscustomobject]@{
                'tags@odata.type' = 'Collection(Edm.String)'
                tags = $updatedTags
            }))
}

<#
.Synopsis
   Idempotently creates an OAuth2Permission grant for an application service principal against another application service principal in Graph with the specified properties (service principals are created if they do not exist).
#>
function Initialize-GraphOAuth2PermissionGrant {
    [CmdletBinding(DefaultParameterSetName = 'ClientAppId_ResourceAppId')]
    param
    (
        # The application identifier of the client application.
        [Parameter(Mandatory = $true, ParameterSetName = 'ClientAppId_ResourceAppId')]
        [Parameter(Mandatory = $true, ParameterSetName = 'ClientAppId_ResourceIdentifierUri')]
        [ValidateNotNullOrEmpty()]
        [string] $ClientApplicationId,

        # The application identifier URI of the client application.
        [Parameter(Mandatory = $true, ParameterSetName = 'ClientIdentifierUri_ResourceAppId')]
        [Parameter(Mandatory = $true, ParameterSetName = 'ClientIdentifierUri_ResourceIdentifierUri')]
        [ValidateNotNullOrEmpty()]
        [string] $ClientApplicationIdentifierUri,

        # The application identifier of the resource application.
        [Parameter(Mandatory = $true, ParameterSetName = 'ClientAppId_ResourceAppId')]
        [Parameter(Mandatory = $true, ParameterSetName = 'ClientIdentifierUri_ResourceAppId')]
        [ValidateNotNullOrEmpty()]
        [string] $ResourceApplicationId,

        # The application identifier URI of the resource application.
        [Parameter(Mandatory = $true, ParameterSetName = 'ClientAppId_ResourceIdentifierUri')]
        [Parameter(Mandatory = $true, ParameterSetName = 'ClientIdentifierUri_ResourceIdentifierUri')]
        [ValidateNotNullOrEmpty()]
        [string] $ResourceApplicationIdentifierUri,

        # The scope of the permission to grant (e.g. 'user_impersonation' [default value]).
        [Parameter()]
        [ValidateNotNullOrEmpty()]
        [string] $Scope = 'user_impersonation',

        # The consent type of the permission to grant (e.g. 'AllPrincipals' [default value]).
        [Parameter()]
        [ValidateNotNullOrEmpty()]
        [ValidateSet('AllPrincipals', 'Principal')]
        [string] $ConsentType = 'AllPrincipals'
    )

    # https://msdn.microsoft.com/en-us/library/azure/ad/graph/api/entity-and-complex-type-reference#oauth2permissiongrant-entity

    # Ensure the application service principals exist in the directory tenant

<<<<<<< HEAD
    $clientApplicationServicePrincipal = if ($ClientApplicationId)
    {
        Initialize-GraphApplicationServicePrincipal -ApplicationId $ClientApplicationId -ErrorAction Stop
    }
    else
    {
        Get-GraphApplicationServicePrincipal -ApplicationIdentifierUri $ClientApplicationIdentifierUri -ErrorAction Stop
    }

    $resourceApplicationServicePrincipal = if ($ResourceApplicationId)
    {
        Initialize-GraphApplicationServicePrincipal -ApplicationId $ResourceApplicationId -ErrorAction Stop
    }
    else
    {
        Get-GraphApplicationServicePrincipal -ApplicationIdentifierUri $ResourceApplicationIdentifierUri -ErrorAction Stop
=======
    $clientApplicationServicePrincipal = if ($ClientApplicationId) {
        Initialize-GraphApplicationServicePrincipal -ApplicationId $ClientApplicationId
    }
    else {
        Get-GraphApplicationServicePrincipal -ApplicationIdentifierUri $ClientApplicationIdentifierUri
    }

    $resourceApplicationServicePrincipal = if ($ResourceApplicationId) {
        Initialize-GraphApplicationServicePrincipal -ApplicationId $ResourceApplicationId
    }
    else {
        Get-GraphApplicationServicePrincipal -ApplicationIdentifierUri $ResourceApplicationIdentifierUri
>>>>>>> 495da3d4
    }

    # Note: value=Invalid characters found in scope. Allowed characters are %x20 / %x21 / %x23-5B / %x5D-7E
    $scopesToGrant = $Scope.Split(' ')

    # Note: the permission grants do not expire, but we must provide an expiration date to the API
    $queryParameters = @{
        '$filter' = "resourceId eq '$($resourceApplicationServicePrincipal.objectId)' and clientId eq '$($clientApplicationServicePrincipal.objectId)'"
        '$top' = '999'
    }
<<<<<<< HEAD
    $existingGrant = (Invoke-GraphApi -ApiPath oauth2PermissionGrants -QueryParameters $queryParameters).Value | Select -First 1

    if (-not $existingGrant)
    {
        Write-Verbose "Granting OAuth2Permission '$Scope' to application service principal '$($clientApplicationServicePrincipal.appDisplayName)' on behalf of application '$($resourceApplicationServicePrincipal.appDisplayName)'..." -Verbose
        $response = Invoke-GraphApi -Method Post -ApiPath oauth2PermissionGrants -Body (ConvertTo-Json ([pscustomobject]@{
            'odata.type' = 'Microsoft.DirectoryServices.OAuth2PermissionGrant'
            clientId     = $clientApplicationServicePrincipal.objectId
            resourceId   = $resourceApplicationServicePrincipal.objectId
            consentType  = $ConsentType
            scope        = $Scope
            startTime    = [DateTime]::UtcNow.ToString('o')
            expiryTime   = [DateTime]::UtcNow.AddYears(1).ToString('o')
        }))

        Write-Verbose "Sleeping for 3 seconds to allow the permission grant to propagate..." -Verbose
        Start-Sleep -Seconds 3
    }
    else
    {
        Write-Verbose "Existing OAuth2PermissionGrant found: $(ConvertTo-Json $existingGrant)" -Verbose

        $existingScopes = $existingGrant.scope.Split(' ')
        $missingScopes  = $scopesToGrant | Where { $_ -inotin $existingScopes }

        if ($missingScopes.Count)
        {
            $fullScopes = $existingGrant.scope += (' ' + [string]::Join(' ', $missingScopes))
            Write-Verbose "Updating OAuth2PermissionGrant scopes to include missing scopes '$([string]::Join(' ', $missingScopes))' to client application service principal '$($clientApplicationServicePrincipal.appDisplayName)' on behalf of resource application '$($resourceApplicationServicePrincipal.appDisplayName)'. Full Scopes will include: '$fullScopes'" -Verbose
            $response = Invoke-GraphApi -Method Patch -ApiPath "oauth2PermissionGrants/$($existingGrant.objectId)" -Body (ConvertTo-Json ([pscustomobject]@{ scope = $fullScopes }))
        }
        else
        {
            Write-Verbose "OAuth2Permission '$Scope' already granted to client application service principal '$($clientApplicationServicePrincipal.appDisplayName)' on behalf of resource application '$($resourceApplicationServicePrincipal.appDisplayName)'. Full Scopes: '$($existingGrant.scope)'" -Verbose
        }

    }
}

function Initialize-GraphAppRoleAssignment
{
    [CmdletBinding(DefaultParameterSetName='ClientAppId_ResourceAppId')]
    param
    (
        # The application identifier of the client application.
        [Parameter(Mandatory=$true, ParameterSetName='ClientAppId_ResourceAppId')]
        [Parameter(Mandatory=$true, ParameterSetName='ClientAppId_ResourceIdentifierUri')]
        [ValidateNotNullOrEmpty()]
        [string] $ClientApplicationId,

        # The application identifier URI of the client application.
        [Parameter(Mandatory=$true, ParameterSetName='ClientIdentifierUri_ResourceAppId')]
        [Parameter(Mandatory=$true, ParameterSetName='ClientIdentifierUri_ResourceIdentifierUri')]
        [ValidateNotNullOrEmpty()]
        [string] $ClientApplicationIdentifierUri,

        # The application identifier of the resource application.
        [Parameter(Mandatory=$true, ParameterSetName='ClientAppId_ResourceAppId')]
        [Parameter(Mandatory=$true, ParameterSetName='ClientIdentifierUri_ResourceAppId')]
        [ValidateNotNullOrEmpty()]
        [string] $ResourceApplicationId,

        # The application identifier URI of the resource application.
        [Parameter(Mandatory=$true, ParameterSetName='ClientAppId_ResourceIdentifierUri')]
        [Parameter(Mandatory=$true, ParameterSetName='ClientIdentifierUri_ResourceIdentifierUri')]
        [ValidateNotNullOrEmpty()]
        [string] $ResourceApplicationIdentifierUri,

        # The identifier of the app role permission to grant.
        [Parameter(Mandatory=$true)]
        [ValidateNotNullOrEmpty()]
        [string] $RoleId,

        # The type of the service principal to with the permission will be granted (e.g. 'ServicePrincipal' [default value]).
        [Parameter()]
        [ValidateNotNullOrEmpty()]
        [ValidateSet('ServicePrincipal', 'User', 'Group')]
        [string] $PrincipalType = 'ServicePrincipal'
    )

    # https://msdn.microsoft.com/en-us/library/azure/ad/graph/api/entity-and-complex-type-reference#approleassignment-entity

    # Ensure the application service principals exist in the directory tenant

    $clientApplicationServicePrincipal = if ($ClientApplicationId)
    {
        Initialize-GraphApplicationServicePrincipal -ApplicationId $ClientApplicationId -ErrorAction Stop
    }
    else
    {
        Get-GraphApplicationServicePrincipal -ApplicationIdentifierUri $ClientApplicationIdentifierUri -ErrorAction Stop
    }

    $resourceApplicationServicePrincipal = if ($ResourceApplicationId)
    {
        Initialize-GraphApplicationServicePrincipal -ApplicationId $ResourceApplicationId -ErrorAction Stop
    }
    else
    {
        Get-GraphApplicationServicePrincipal -ApplicationIdentifierUri $ResourceApplicationIdentifierUri -ErrorAction Stop
    }

    $existingAssignments = (Invoke-GraphApi -ApiPath "servicePrincipals/$($clientApplicationServicePrincipal.objectId)/appRoleAssignedTo").value
    $existingAssignment  = $existingAssignments |
        Where id -EQ $RoleId |
        Where resourceId -EQ $resourceApplicationServicePrincipal.objectId

    if (-not $existingAssignment)
    {
        Write-Verbose "Granting AppRoleAssignment '$RoleId' to application service principal '$($clientApplicationServicePrincipal.appDisplayName)' on behalf of application '$($resourceApplicationServicePrincipal.appDisplayName)'..." -Verbose
        $response = Invoke-GraphApi -Method Post -ApiPath "servicePrincipals/$($clientApplicationServicePrincipal.objectId)/appRoleAssignments" -Body (ConvertTo-Json ([pscustomobject]@{
            principalId   = $clientApplicationServicePrincipal.objectId
            principalType = $PrincipalType
            resourceId    = $resourceApplicationServicePrincipal.objectId
            id            = $RoleId
        }))
    }
    else
    {
        Write-Verbose "AppRoleAssignment '$RoleId' already granted to client application service principal '$($clientApplicationServicePrincipal.appDisplayName)' on behalf of resource application '$($resourceApplicationServicePrincipal.appDisplayName)'." -Verbose
=======
    if (-not (Invoke-GraphApi -ApiPath oauth2PermissionGrants -QueryParameters $queryParameters).Value) {
        Write-Verbose "Granting OAuth2Permission '$Scope' to application service principal '$($clientApplicationServicePrincipal.appDisplayName)' on behalf of application '$($resourceApplicationServicePrincipal.appDisplayName)'..." -Verbose
        $null = Invoke-GraphApi -Method Post -ApiPath oauth2PermissionGrants -Body (ConvertTo-Json ([pscustomobject]@{
                    'odata.type' = 'Microsoft.DirectoryServices.OAuth2PermissionGrant'
                    clientId = $clientApplicationServicePrincipal.objectId
                    resourceId = $resourceApplicationServicePrincipal.objectId
                    consentType = $ConsentType
                    scope = $Scope
                    startTime = [DateTime]::UtcNow.ToString('o')
                    expiryTime = [DateTime]::UtcNow.AddYears(1).ToString('o')
                }))
    }
    else {
        Write-Verbose "OAuth2Permission '$Scope' already granted to client application service principal '$($clientApplicationServicePrincipal.appDisplayName)' on behalf of resource application '$($resourceApplicationServicePrincipal.appDisplayName)'." -Verbose
>>>>>>> 495da3d4
    }
}

<#
.Synopsis
   Idempotently grants an application service principal membership to a directory role to (service principal is created if it do not exist).
#>
function Initialize-GraphDirectoryRoleMembership {
    [CmdletBinding()]
    param
    (
        # The application identifier to which role membership should be granted.
        [Parameter(Mandatory = $true)]
        [ValidateNotNullOrEmpty()]
        [string] $ApplicationId,

        # The display name of the role to which the application should be granted membership.
        [Parameter(Mandatory = $true)]
        [ValidateNotNullOrEmpty()]
        [ValidateSet('Directory Readers')]
        [string] $RoleDisplayName
    )

    # Ensure the application service principal exists in the directory tenant
    $applicationServicePrincipal = Initialize-GraphApplicationServicePrincipal -ApplicationId $ApplicationId

    # https://msdn.microsoft.com/en-us/Library/Azure/Ad/Graph/api/directoryroles-operations#AddDirectoryRoleMembers

    # Lookup the object id of the directory role in the directory tenant (note - these reference role templates)
    $roles = Invoke-GraphApi -ApiPath directoryRoles
    $roleObjectId = $roles.value | Where-Object displayName -EQ $RoleDisplayName | Select-Object -First 1 -ExpandProperty objectId
    Write-Verbose "Existing Directory Roles: $(ConvertTo-Json $roles.value)" -Verbose

    # If the directory readers role does not exist, we need to "activate it"
    if (-not $roleObjectId) {
        $roleTemplates = Invoke-GraphApi -ApiPath directoryRoleTemplates
        $roleTemplateId = $roleTemplates.value | Where-Object displayName -EQ $RoleDisplayName | Select-Object -First 1 -ExpandProperty objectId
        Write-Verbose "Existing Directory Role Templates: $(ConvertTo-Json $roleTemplates.value)" -Verbose

        Write-Verbose "Creating directory role '$RoleDisplayName' ($($roleTemplateId))..." -Verbose
        $response = Invoke-GraphApi -Method Post -ApiPath directoryRoles -Body (ConvertTo-Json ([pscustomobject]@{
                    roleTemplateId = $roleTemplateId
                }))

        $roleObjectId = $response.objectId
    }

    # Lookup the existing memberships of the service principal; if the application service principal is not already a member of the directory role, grant it role membership
    $apiPath = "servicePrincipals/$($applicationServicePrincipal.objectId)/getMemberObjects"
    $response = Invoke-GraphApi -Method Post -ApiPath $apiPath -Body (ConvertTo-Json ([pscustomobject]@{
<<<<<<< HEAD
        securityEnabledOnly = $false
    }))

    if ($response.value -icontains $roleObjectId)
    {
=======
                securityEnabledOnly = $false
            }))
    
    if ($response.value -icontains $roleObjectId) {
>>>>>>> 495da3d4
        Write-Verbose "Membership already granted to directory role '$RoleDisplayName' ($($roleObjectId)) for application service principal '$($applicationServicePrincipal.appDisplayName)'." -Verbose
    }
    else {
        Write-Verbose "Granting membership to directory role '$RoleDisplayName' ($($roleObjectId)) for application service principal '$($applicationServicePrincipal.appDisplayName)'..." -Verbose
        $apiPath = "directoryRoles/$roleObjectId/`$links/members"
        $response = Invoke-GraphApi -Method Post -ApiPath $apiPath -Body (ConvertTo-Json ([pscustomobject]@{
                    url = '{0}/directoryObjects/{1}' -f $Script:GraphEnvironment.GraphEndpoint.AbsoluteUri.TrimEnd('/'), $applicationServicePrincipal.objectId
                }))
    }
}

<#
.Synopsis
   Creates a new representation of a permission exposed by a resource application and grantable to a client application.
#>
function New-GraphPermissionDescription
{
    [CmdletBinding(DefaultParameterSetName='ClientAppId_ResourceAppId')]
    param
    (
        # The application identifier of the client application.
        [Parameter(Mandatory=$true, ParameterSetName='ClientAppId_ResourceAppId')]
        [Parameter(Mandatory=$true, ParameterSetName='ClientAppId_ResourceIdentifierUri')]
        [Parameter(Mandatory=$true, ParameterSetName='ClientAppId_Resource')]
        [ValidateNotNullOrEmpty()]
        [string] $ClientApplicationId,

        # The application identifier URI of the client application.
        [Parameter(Mandatory=$true, ParameterSetName='ClientIdentifierUri_ResourceAppId')]
        [Parameter(Mandatory=$true, ParameterSetName='ClientIdentifierUri_ResourceIdentifierUri')]
        [Parameter(Mandatory=$true, ParameterSetName='ClientIdentifierUri_Resource')]
        [ValidateNotNullOrEmpty()]
        [string] $ClientApplicationIdentifierUri,

        # The object reprsentation client application service principal.
        [Parameter(Mandatory=$true, ParameterSetName='Client_ResourceAppId')]
        [Parameter(Mandatory=$true, ParameterSetName='Client_ResourceIdentifierUri')]
        [Parameter(Mandatory=$true, ParameterSetName='Client_Resource')]
        [pscustomobject] $ClientApplicationServicePrincipal,

        # The application identifier of the resource application.
        [Parameter(Mandatory=$true, ParameterSetName='ClientAppId_ResourceAppId')]
        [Parameter(Mandatory=$true, ParameterSetName='ClientIdentifierUri_ResourceAppId')]
        [Parameter(Mandatory=$true, ParameterSetName='Client_ResourceAppId')]
        [ValidateNotNullOrEmpty()]
        [string] $ResourceApplicationId,

        # The application identifier URI of the resource application.
        [Parameter(Mandatory=$true, ParameterSetName='ClientAppId_ResourceIdentifierUri')]
        [Parameter(Mandatory=$true, ParameterSetName='ClientIdentifierUri_ResourceIdentifierUri')]
        [Parameter(Mandatory=$true, ParameterSetName='Client_ResourceIdentifierUri')]
        [ValidateNotNullOrEmpty()]
        [string] $ResourceApplicationIdentifierUri,

        # The object reprsentation resource application service principal.
        [Parameter(Mandatory=$true, ParameterSetName='ClientAppId_Resource')]
        [Parameter(Mandatory=$true, ParameterSetName='ClientIdentifierUri_Resource')]
        [Parameter(Mandatory=$true, ParameterSetName='Client_Resource')]
        [pscustomobject] $ResourceApplicationServicePrincipal,

        # The type of the permission.
        [Parameter(Mandatory=$true)]
        [ValidateNotNullOrEmpty()]
        [ValidateSet('Application', 'Delegated')]
        [string] $PermissionType,

        # The identifier of the permission.
        [Parameter(Mandatory=$true)]
        [ValidateNotNullOrEmpty()]
        [string] $PermissionId,

        # Indicates whether the permission has been granted (consented).
        [Parameter()]
        [ValidateNotNull()]
        [switch] $IsConsented,

        # Indicates whether the current permission consent status should be queried.
        [Parameter()]
        [ValidateNotNull()]
        [switch] $LookupConsentStatus
    )

    # Lookup / initialize client service principal
    $ClientApplicationServicePrincipal = if ($ClientApplicationServicePrincipal)
    {
        $ClientApplicationServicePrincipal
    }
    elseif ($ClientApplicationId)
    {
        Initialize-GraphApplicationServicePrincipal -ApplicationId $ClientApplicationId -ErrorAction Stop
    }
    else
    {
        Get-GraphApplicationServicePrincipal -ApplicationIdentifierUri $ClientApplicationIdentifierUri -ErrorAction Stop
    }

    # Lookup / initialize resource service principal
    $ResourceApplicationServicePrincipal = if ($ResourceApplicationServicePrincipal)
    {
        $ResourceApplicationServicePrincipal
    }
    elseif ($ResourceApplicationId)
    {
        Initialize-GraphApplicationServicePrincipal -ApplicationId $ResourceApplicationId -ErrorAction Stop
    }
    else
    {
        Get-GraphApplicationServicePrincipal -ApplicationIdentifierUri $ResourceApplicationIdentifierUri -ErrorAction Stop
    }

    $permissionProperties = [ordered]@{
        clientApplicationId            = $ClientApplicationServicePrincipal.appId
        clientApplicationDisplayName   = $ClientApplicationServicePrincipal.appDisplayName
        resourceApplicationId          = $ResourceApplicationServicePrincipal.appId
        resourceApplicationDisplayName = $ResourceApplicationServicePrincipal.appDisplayName
    }

    $permissionProperties += [ordered]@{
        isConsented    = $IsConsented
        permissionType = $PermissionType
        permissionId   = $PermissionId
    }

    switch ($PermissionType)
    {
        'Application'
        {
            $appRole = $ResourceApplicationServicePrincipal.appRoles | Where id -EQ $PermissionId
            $permissionProperties += [ordered]@{
                permissionName        = $appRole.value
                permissionDisplayName = $appRole.displayName
                permissionDescription = $appRole.description
            }

            if ($LookupConsentStatus)
            {
                $existingAppRoleAssignments = (Invoke-GraphApi -ApiPath "servicePrincipals/$($ClientApplicationServicePrincipal.objectId)/appRoleAssignedTo").value
                $permissionProperties.isConsented = if ($existingAppRoleAssignments | Where id -EQ $PermissionId) {$true} else {$false}
            }
        }

        'Delegated'
        {
            $oAuth2Permission = $ResourceApplicationServicePrincipal.oauth2Permissions | Where id -EQ $PermissionId
            $permissionProperties += [ordered]@{
                permissionName        = $oAuth2Permission.value
                permissionDisplayName = $oAuth2Permission.adminConsentDisplayName
                permissionDescription = $oAuth2Permission.adminConsentDescription
            }

            if ($LookupConsentStatus)
            {
                $queryParameters = @{
                    '$filter' = "resourceId eq '$($ResourceApplicationServicePrincipal.objectId)' and clientId eq '$($ClientApplicationServicePrincipal.objectId)'"
                    '$top'    = '999'
                }
                $existingOAuth2PermissionGrants = (Invoke-GraphApi -ApiPath oauth2PermissionGrants -QueryParameters $queryParameters).Value
                $permissionProperties.isConsented = if ($existingOAuth2PermissionGrants) {$true} else {$false}
            }
        }
    }

    Write-Output ([pscustomobject]$permissionProperties)
}

<#
.Synopsis
   Gets all permissions which have been granted to the specified application. If the application was created in the current directory tenant, also returns permissions which have not been consented but which are advertised as "required" in the application's manifest.
#>
function Get-GraphApplicationPermissions
{
    [CmdletBinding()]
    [OutputType([pscustomobject])]
    param
    (
        # The application identifier for which all consented permissions should be retrieved.
        [Parameter(Mandatory=$true)]
        [ValidateNotNullOrEmpty()]
        [Alias('appId')]
        [string] $ApplicationId
    )

    # Ensure the application service principal exists in the directory tenant
    $applicationServicePrincipal = Initialize-GraphApplicationServicePrincipal -ApplicationId $ApplicationId -ErrorAction Stop

    # Identify which permissions have already been granted
    $existingAppRoleAssignments             = (Invoke-GraphApi -ApiPath "servicePrincipals/$($applicationServicePrincipal.objectId)/appRoleAssignedTo").value
    $existingClientOAuth2PermissionGrants   = (Invoke-GraphApi -ApiPath oauth2PermissionGrants -QueryParameters @{ '$filter' = "clientId eq '$($applicationServicePrincipal.objectId)'"; '$top' = '999' }).Value
    $existingResourceOAuth2PermissionGrants = @() # Note - there is an issue with this API at the moment, it returns 404 on the provided nextLink URI # (Invoke-GraphApi -ApiPath oauth2PermissionGrants -QueryParameters @{ '$filter' = "resourceId eq '$($applicationServicePrincipal.objectId)'"; '$top' = '999' }).Value

    # Build a representation of each permission which has been granted
    $permissions = @()
    foreach ($existingAppRoleAssignment in $existingAppRoleAssignments)
    {
        $permissionParams = @{
            ClientApplicationServicePrincipal   = $applicationServicePrincipal
            ResourceApplicationServicePrincipal = Invoke-GraphApi -ApiPath "directoryObjects/$($existingAppRoleAssignment.resourceId)" -ErrorAction Stop
            PermissionType                      = 'Application'
            PermissionId                        = $existingAppRoleAssignment.id
            IsConsented                         = $true
        }
        $permissions += New-GraphPermissionDescription @permissionParams
    }
    foreach ($existingOAuth2PermissionGrant in $existingClientOAuth2PermissionGrants)
    {
        $permissionParams = @{
            ClientApplicationServicePrincipal   = $applicationServicePrincipal
            ResourceApplicationServicePrincipal = Invoke-GraphApi -ApiPath "directoryObjects/$($existingOAuth2PermissionGrant.resourceId)" -ErrorAction Stop
            PermissionType                      = 'Delegated'
            IsConsented                         = $true
        }
        foreach ($scope in $existingOAuth2PermissionGrant.scope.split(' '))
        {
            $oAuth2Permission = $permissionParams.ResourceApplicationServicePrincipal.oauth2Permissions | Where value -EQ $scope
            $permissions += New-GraphPermissionDescription @permissionParams -PermissionId $oAuth2Permission.id
        }
    }
    foreach ($existingOAuth2PermissionGrant in $existingResourceOAuth2PermissionGrants)
    {
        $permissionParams = @{
            ClientApplicationServicePrincipal   = Invoke-GraphApi -ApiPath "directoryObjects/$($existingOAuth2PermissionGrant.clientId)" -ErrorAction Stop
            ResourceApplicationServicePrincipal = $applicationServicePrincipal
            PermissionType                      = 'Delegated'
            IsConsented                         = $true
        }
        foreach ($scope in $existingOAuth2PermissionGrant.scope.split(' '))
        {
            $oAuth2Permission = $permissionParams.ResourceApplicationServicePrincipal.oauth2Permissions | Where value -EQ $scope
            $permissions += New-GraphPermissionDescription @permissionParams -PermissionId $oAuth2Permission.id
        }
    }

    # Attempt to get unconsented permissions if we can access the application object (e.g. if the application exists in the same directory in which we are currently authenticated)
    if (($application = Find-GraphApplication -AppId $ApplicationId))
    {
        foreach ($requiredResource in $application.requiredResourceAccess)
        {
            $permissionParams = @{
                ClientApplicationServicePrincipal   = $applicationServicePrincipal
                ResourceApplicationServicePrincipal = Initialize-GraphApplicationServicePrincipal -ApplicationId $requiredResource.resourceAppId
                IsConsented                         = $false
            }
            foreach ($resourceAccess in $requiredResource.resourceAccess)
            {
                $relatedConsentedPermissions = $permissions | Where resourceApplicationId -EQ $requiredResource.resourceAppId | Where permissionId -EQ $resourceAccess.id
                # $resourceAccess.type is one of: 'Role', 'Scope', 'Role,Scope', or 'Scope,Role'
                if ($resourceAccess.type -ilike '*Role*')
                {
                    if (-not ($relatedConsentedPermissions | Where permissionType -EQ 'Application'))
                    {
                        $permissions += New-GraphPermissionDescription @permissionParams -PermissionType Application -PermissionId $resourceAccess.id
                    }
                    else
                    {
                        Write-Verbose "Application permission '$($resourceAccess.id)' of type 'AppRoleAssignment' already consented for application '$($applicationServicePrincipal.appDisplayName)' ('$ApplicationId')."
                    }
                }
                if ($resourceAccess.type -ilike '*Scope*')
                {
                    if (-not ($relatedConsentedPermissions | Where permissionType -EQ 'Delegated'))
                    {
                        $permissions += New-GraphPermissionDescription @permissionParams -PermissionType Delegated -PermissionId $resourceAccess.id
                    }
                    else
                    {
                        Write-Verbose "Application permission '$($resourceAccess.id)' of type 'OAuth2PermissionGrant' already consented for application '$($applicationServicePrincipal.appDisplayName)' ('$ApplicationId')."
                    }
                }
            }
        }
    }
    else
    {
        Write-Verbose "Unable to retrieve application with appId '$ApplicationId' and will be unable to retrieve information on any additional required permissions which have not been consented." -Verbose
    }

    if (-not $permissions.Count)
    {
        if ($application)
        {
            Write-Verbose "Application '$($applicationServicePrincipal.appDisplayName)' ('$ApplicationId') does not have any consented permissions, nor does it advertise any additional required permissions in its application manifest." -Verbose
        }
        else
        {
            Write-Verbose "Application '$($applicationServicePrincipal.appDisplayName)' ('$ApplicationId') does not have any consented permissions in the current directory tenant." -Verbose
        }
    }

    Write-Output $permissions
}

<#
.Synopsis
   Grants a permission to a graph application. Use the 'New-GraphApplicationPermission' or 'Get-GraphApplicationPermissions' cmdlets to create an instance of the permission object or to see its structure.
#>
function Grant-GraphApplicationPermission
{
    [CmdletBinding()]
    param
    (
        # The graph permission description object.
        [Parameter(Mandatory=$true, ValueFromPipeline=$true)]
        [ValidateNotNullOrEmpty()]
        [pscustomobject] $PermissionDescription
    )
    process
    {
        Write-Verbose "Granting permission '$($PermissionDescription.permissionName)' ($($PermissionDescription.PermissionId)) exposed by application '$($PermissionDescription.resourceApplicationDisplayName)' ($($PermissionDescription.resourceApplicationId)) of type '$($PermissionDescription.PermissionType)' to application '$($PermissionDescription.clientApplicationDisplayName)' ($($PermissionDescription.clientApplicationId))" -Verbose
        $params = @{ ClientApplicationId = $PermissionDescription.clientApplicationId; ResourceApplicationId = $PermissionDescription.resourceApplicationId }
        switch ($PermissionDescription.permissionType)
        {
            'Application' { Initialize-GraphAppRoleAssignment     @params -RoleId $PermissionDescription.permissionId   -Verbose }
            'Delegated'   { Initialize-GraphOAuth2PermissionGrant @params -Scope  $PermissionDescription.permissionName -Verbose }
        }
    }
}

<#
.Synopsis
   Grants all permissions required by an application which are specified in the application manifest. Only applies to the home directory of the application.
#>
function Grant-GraphApplicationPermissions
{
    [CmdletBinding()]
    param
    (
        # The application identifier for which all required permissions should be granted.
        [Parameter(Mandatory=$true)]
        [ValidateNotNullOrEmpty()]
        [string] $ApplicationId
    )
    # Ensure the application can be retrieved in the current directory tenant
    $application = Get-GraphApplication -AppId $ApplicationId -ErrorAction Stop
    $permissions = Get-GraphApplicationPermissions -ApplicationId $ApplicationId
    foreach ($permission in $permissions)
    {
        if ($permission.isConsented)
        {
            Write-Verbose "Permission '$($permission.permissionName)' ($($permission.PermissionId)) exposed by application '$($permission.resourceApplicationDisplayName)' ($($permission.resourceApplicationId)) of type '$($permission.PermissionType)' has already been granted to application '$($permission.clientApplicationDisplayName)' ($($permission.clientApplicationId))" -Verbose
        }
        else
        {
            Grant-GraphApplicationPermission -PermissionDescription $permission
        }
    }
}

<#
.Synopsis
   Writes a representation of the specified Graph permission descriptions to the current PowerShell host console window.
#>
function Show-GraphApplicationPermissionDescriptions
{
    [CmdletBinding()]
    param
    (
        # The graph permission description object.
        [Parameter(Mandatory=$true, ValueFromPipeline=$true)]
        [ValidateNotNullOrEmpty()]
        [pscustomobject[]] $PermissionDescription,

        # The text display to use above the permission descriptions.
        [Parameter()]
        [ValidateNotNullOrEmpty()]
        [string] $DisplayHeader = 'Microsoft Azure Stack - Required Directory Permissions',

        # The text display to use below the permission descriptions.
        [Parameter()]
        [ValidateNotNullOrEmpty()]
        [string] $DisplayFooter = '(X) = Consent given, ( ) = Consent not given',

        # Indicates that any duplicate permissions should be filtered-out from the display.
        [Parameter()]
        [Switch] $FilterDuplicates = $true
    )
    begin
    {
        $permissions = @()
    }
    process
    {
        foreach ($permission in $PermissionDescription)
        {
            if ($FilterDuplicates -and ($permissions |
                    Where clientApplicationId   -EQ $permission.clientApplicationId |
                    Where resourceApplicationId -EQ $permission.resourceApplicationId |
                    Where permissionId          -EQ $permission.permissionId |
                    Where permissionType        -EQ $permission.permissionType))
            {
                continue
            }

            $permissions += $permission
        }
    }
    end
    {
        <# Writes a textual consent display to the console similar to this:
        +------------------------------------------------------------+
        | Microsoft Azure Stack - Required Directory Permissions     |
        +------------------------------------------------------------+
        | Access Azure Stack [bryanr-env]                            |
        |   (X) Delegated to: Microsoft Azure Stack                  |
        |                                                            |
        | Access the directory as the signed-in user                 |
        |   (X) Delegated to: Azure Stack                            |
        |                                                            |
        | Read all users' basic profiles                             |
        |   (X) Delegated to: Azure Stack                            |
        |                                                            |
        | Read all users' full profiles                              |
        |   (X) Delegated to: Azure Stack                            |
        |                                                            |
        | Read directory data                                        |
        |   (X) Granted to:   Azure Stack                            |
        |   (X) Granted to:   AzureStack - Policy                    |
        |   (X) Delegated to: Azure Stack                            |
        |   (X) Delegated to: Microsoft Azure Stack                  |
        |                                                            |
        | Sign in and read user profile                              |
        |   (X) Delegated to: Azure Stack                            |
        |   (X) Delegated to: Microsoft Azure Stack                  |
        |                                                            |
        +------------------------------------------------------------+
        | (X) = Consent given, ( ) = Consent not given               |
        +------------------------------------------------------------+
        #>

        $header = $DisplayHeader
        $footer = $DisplayFooter

        $lines = @()
        foreach ($permissionGroup in @($permissions | Sort resourceApplicationDisplayName, permissionDisplayName | Group permissionId))
        {
            $lines += "{0}" -f $permissionGroup.Group[0].permissionDisplayName
            foreach ($permission in @($permissionGroup.Group | Sort permissionType, clientApplicationDisplayName))
            {
                $lines += "  {0} {1} {2}" -f @(
                    ($consentDisplay = if ($permission.isConsented) {'(X)'} else {'( )'})
                    ($typeDisplay = switch ($permission.permissionType) { 'Application' { 'Granted to:  ' }; 'Delegated' { 'Delegated to:' } })
                    $permission.clientApplicationDisplayName
                )
            }
            $lines += ''
        }

        $max = (($lines + @($header, $footer)) | Measure Length -Maximum).Maximum
        $div = '+-{0}-+' -f (New-Object string('-', $max))

        $lines = @(
            $div
            '| {0} |' -f "$header".PadRight($max)
            $div
            $lines | ForEach { '| {0} |' -f "$_".PadRight($max) }
            $div
            '| {0} |' -f "$footer".PadRight($max)
            $div
        )

        foreach ($line in $lines)
        {
            Write-Host $line
        }
    }
}

<#
.Synopsis
   Creates or updates an application in Graph with an implicit service principal and the specified properties.
#>
function Initialize-GraphApplication {
    [CmdletBinding(DefaultParameterSetName = 'Cert')]
    [OutputType([pscustomobject])]
    param
    (
        # The display name of the application.
        [Parameter(Mandatory = $true)]
        [ValidateNotNullOrEmpty()]
        [string] $DisplayName,

        # The homepage address of the application.
        [Parameter(Mandatory = $false)]
        [ValidateNotNullOrEmpty()]
        [string] $Homepage,

        # The reply address(es) of the application.
        [Parameter(Mandatory = $false)]
        [ValidateNotNullOrEmpty()]
        [string[]] $ReplyAddress,

        # The application identifier URI.
        [Parameter(Mandatory = $true)]
        [ValidateNotNullOrEmpty()]
        [string] $IdentifierUri,

        # The client certificate used to authenticate with graph as the application / service principal.
        [Parameter(ParameterSetName = 'Cert')]
        [ValidateNotNull()]
        [System.Security.Cryptography.X509Certificates.X509Certificate2] $ClientCertificate = $null,

        # The thumbprint of the client certificate used to authenticate with graph as the application / service principal.
        [Parameter(ParameterSetName = 'Thumbprint')]
        [ValidateNotNull()]
        [ValidatePattern('^([0-9A-Fa-f]{2})*$')]
        [string] $ClientCertificateThumbprint = $null,

        # The set of AAD permissions required directly by the application in the context of its service principal.
        [Parameter()]
        [ValidateNotNullOrEmpty()]
        [ValidateSet(
            'ReadDirectoryData',
            'ManageAppsThatThisAppCreatesOrOwns'
        )]
        [String[]] $ApplicationAadPermissions = @(),

        # The set of delegated AAD permissions required by the application in the context of the signed-in user.
        [Parameter()]
        [ValidateNotNullOrEmpty()]
        [ValidateSet(
            'AccessDirectoryAsSignedInUser',
            'EnableSignOnAndReadUserProfiles',
            'ReadAllGroups',
            'ReadAllUsersBasicProfile',
            'ReadAllUsersFullProfile',
            'ReadDirectoryData'
        )]
        [String[]] $DelegatedAadPermissions = @(),

        # A collection of Application Identifier URIs to which delegated resource access (on behalf of the signed-in user - "user_impersonation") is required by / should be granted to the initialized application.
        [Parameter()]
        [ValidateNotNullOrEmpty()]
        [String[]] $ResourceAccessByAppUris = @(),

        # The first-party applications to which the "user_impersonation" OAuth2 permission should be granted.
        [Parameter()]
        [ValidateNotNullOrEmpty()]
        [ValidateSet(
            'LegacyPowerShell',
            'PowerShell',
            'VisualStudio',
            'AzureCLI'
        )]
        [string[]] $OAuth2PermissionGrants = @(),

        # A collection of Application Identifier URIs for which a service principal should be initialized and to which the "user_impersonation" OAuth2 permission should be granted.
        [Parameter()]
        [ValidateNotNullOrEmpty()]
        [string[]] $OAuth2PermissionGrantsByAppUris = @(),

        # A collection of Application Identifier URIs for known client applications which should be associated to this application.
        [Parameter()]
        [ValidateNotNullOrEmpty()]
        [string[]] $KnownClientApplicationsByAppUris = @(),

        # Tags to include in the application service principal.
        [Parameter()]
        [ValidateNotNullOrEmpty()]
        [string[]] $Tags = @(),

        # Indicates that the application should be deleted and re-created (if it already exists).
        [Parameter()]
        [Switch] $DeleteAndCreateNew,

        # Indicates that the application should be available to other tenants (multi-tenanted). True by default.
        [Parameter()]
        [bool] $AvailableToOtherTenants = $true,

        # Indicates that the application service principal should have all declared application permissions consented-to. True by default.
        [Parameter()]
<<<<<<< HEAD
        [Switch] $ConsentToAppPermissions = $true,

        # Indicates that any existing client certificates associated to this application should be removed. False by default.
        [Parameter()]
        [Switch] $RemoveExistingClientCertificates
=======
        [bool] $UseDirectoryReadersRolePermission = $true
>>>>>>> 495da3d4
    )

    if ($ClientCertificateThumbprint) {
        $ClientCertificate = Get-Item "Cert:\LocalMachine\My\$ClientCertificateThumbprint" -ErrorAction Stop
    }

    if (($existingApplication = Find-GraphApplication -AppUri $IdentifierUri -ErrorAction Stop)) {
        if ($DeleteAndCreateNew) {
            # Very special case of updating multi-tenanted application before removing them
            if ($existingApplication.availableToOtherTenants) {
                Write-Verbose "Disable multi-tenancy before removing the application..." -Verbose
                $existingApplication.availableToOtherTenants = $false
                $apiPath = "directoryObjects/$($existingApplication.objectId)/Microsoft.DirectoryServices.Application"
                $requestBodyAsJson = @{ availableToOtherTenants = $false } | ConvertTo-Json -Depth 10
                $noContentResponse = Invoke-GraphApi -Method Patch -ApiPath $apiPath -Body $requestBodyAsJson -ErrorAction Stop
            }

            Write-Warning "Existing application identified by '$IdentifierUri' with id '$($existingApplication.ObjectId)' found. Deleting application..."
            $existingApplication | Remove-GraphObject -ErrorAction Stop
            $existingApplication = $null

            while (Find-GraphApplication -AppUri $IdentifierUri -ErrorAction Stop -Verbose) {
                Write-Verbose "Waiting for graph application to be deleted..." -Verbose
                Start-Sleep -Seconds 1
            }
        }
        else {
            Write-Verbose "An existing application with identifier '$IdentifierUri' was found. This application will be updated accordingly." -Verbose
        }
    }
    else {
        Write-Verbose "Existing application with identifier '$IdentifierUri' not found. A new one will be created." -Verbose
    }

    ##
    ##

    # Initialize the request body
    $requestBody = @{
        "odata.type" = "Microsoft.DirectoryServices.Application"
        displayName = $DisplayName
        groupMembershipClaims = "SecurityGroup" # Note: Possible values are "null" => means No Claims, "SecurityGroup" => means 'SG and Azure AD roles' and "All" => means "SG + DL + Azure AD roles"

        # Initialize the application identifiers, preserving any that already exist, and idempotently adding the specified URI into the collection
        "identifierUris@odata.type" = "Collection(Edm.String)"
        identifierUris = @(@($existingApplication.identifierUris) + @($IdentifierUri) | Select-Object -Unique | Where-Object { $_ -ne $null })
    }

    # Enable multi-tenancy if applicable
    if ($AvailableToOtherTenants) {
        if ("$($existingApplication.availableToOtherTenants)" -ieq 'false') {
            Write-Warning "Existing application with identifier '$IdentifierUri' was previously created with configuration 'availableToOtherTenants = false'. Updating configuration to 'availableToOtherTenants = true'." -ErrorAction Stop
        }

        $requestBody += @{
            availableToOtherTenants = $true
        }
    }

    # Initialize the application reply URLs, preserving any that already exist, and idempotently adding the specified URI into the collection
    if ($ReplyAddress.Count -gt 0) {
        $requestBody += @{
            "replyUrls@odata.type" = "Collection(Edm.String)"
            replyUrls = @(@($existingApplication.replyUrls) + $ReplyAddress | Select-Object -Unique | Where-Object { $_ -ne $null })
        }
    }

    if ($Homepage) {
        $requestBody['homepage'] = $Homepage
    }

    # Initialize the application key credentials with which it can authenticate
<<<<<<< HEAD
    $requestBody['keyCredentials@odata.type'] = "Collection(Microsoft.DirectoryServices.KeyCredential)"
    $requestBody['keyCredentials'] = @(@($existingApplication.keyCredentials) | Where { $_ -ne $null })
    if ($RemoveExistingClientCertificates)
    {
        $requestBody['keyCredentials'] = @()
    }
    if ($ClientCertificate)
    {
        $customKeyIdentifier = [Convert]::ToBase64String($ClientCertificate.GetCertHash())
        if (-not (@($requestBody['keyCredentials']) | Where customKeyIdentifier -EQ $customKeyIdentifier))
        {
            Write-Verbose "Adding new key credentials to application using client certificate '$($ClientCertificate.Subject)' ($($ClientCertificate.Thumbprint))" -Verbose

            $requestBody['keyCredentials'] += @(,([pscustomobject]@{
                keyId               = [Guid]::NewGuid()
                type                = "AsymmetricX509Cert"
                usage               = "Verify"
                customKeyIdentifier = $customKeyIdentifier
                value               = [Convert]::ToBase64String($ClientCertificate.GetRawCertData())
                startDate           = $ClientCertificate.NotBefore.ToUniversalTime().ToString('o')
                endDate             = $ClientCertificate.NotAfter.ToUniversalTime().ToString('o')
            }))
=======
    if ($ClientCertificate) {
        $customKeyIdentifier = [Convert]::ToBase64String($ClientCertificate.GetCertHash())
        if (-not (@($existingApplication.keyCredentials) | Where-Object customKeyIdentifier -EQ $customKeyIdentifier)) {
            Write-Verbose "Adding new key credentials to application using client certificate '$($ClientCertificate.Subject)' ($($ClientCertificate.Thumbprint))" -Verbose

            $requestBody['keyCredentials@odata.type'] = "Collection(Microsoft.DirectoryServices.KeyCredential)"
            $requestBody['keyCredentials'] = @(@($existingApplication.keyCredentials) | Where-Object { $_ -ne $null })

            $requestBody['keyCredentials'] += @(@{
                    keyId = [Guid]::NewGuid()
                    type = "AsymmetricX509Cert"
                    usage = "Verify"
                    customKeyIdentifier = $customKeyIdentifier
                    value = [Convert]::ToBase64String($ClientCertificate.GetRawCertData())
                    startDate = $ClientCertificate.NotBefore.ToUniversalTime().ToString('o')
                    endDate = $ClientCertificate.NotAfter.ToUniversalTime().ToString('o')
                })
>>>>>>> 495da3d4
        }
        else {
            Write-Verbose "Key credentials already exist on application for client certificate '$($ClientCertificate.Subject)' ($($ClientCertificate.Thumbprint))" -Verbose
        }
    }

    # Initialize required AAD permissions
    $aadPermissions = @()
    $rolePermissions = New-Object System.Collections.Generic.HashSet[string](, [string[]]$ApplicationAadPermissions)
    $scopePermissions = New-Object System.Collections.Generic.HashSet[string](, [string[]]$DelegatedAadPermissions)
    $allPermissions = New-Object System.Collections.Generic.HashSet[string](, [string[]]($rolePermissions + $scopePermissions))
    foreach ($permissionName in $allPermissions) {
        $permissionType = ''
        if ($rolePermissions.Contains($permissionName)) { $permissionType += 'Role,' }
        if ($scopePermissions.Contains($permissionName)) { $permissionType += 'Scope' }

        $aadPermissions += [pscustomobject]@{
            id = $Script:GraphEnvironment.AadPermissions[$permissionName]
            type = $permissionType.Trim(',')
        }
    }

    if ($aadPermissions.Count -gt 0) {
        if (-not ($existingRequiredResourceAccess = @($existingApplication.requiredResourceAccess) | Where-Object resourceAppId -EQ $Script:GraphEnvironment.Applications.WindowsAzureActiveDirectory.Id)) {
            $existingRequiredResourceAccess = @{
                "resourceAccess@odata.type" = "Collection(Microsoft.DirectoryServices.ResourceAccess)"
                resourceAppId = $Script:GraphEnvironment.Applications.WindowsAzureActiveDirectory.Id
                resourceAccess = @()
            }

            if (-not $requestBody['requiredResourceAccess']) {
                $requestBody['requiredResourceAccess@odata.type'] = "Collection(Microsoft.DirectoryServices.RequiredResourceAccess)"
                $requestBody['requiredResourceAccess'] = @(@($existingApplication.requiredResourceAccess) | Where-Object { $_ -ne $null })
            }

            $requestBody['requiredResourceAccess'] += , $existingRequiredResourceAccess
        }

        foreach ($aadPermission in $aadPermissions) {
            if (-not ($existingRequiredResourceAccess.resourceAccess | Where-Object id -EQ $aadPermission.id)) {
                Write-Verbose "Adding permission ($($aadPermission.id)) on AAD application ($($existingRequiredResourceAccess.resourceAppId))" -Verbose
                $existingRequiredResourceAccess.resourceAccess += , $aadPermission
            }
            else {
                Write-Verbose "Permission ($($aadPermission.id)) already granted on AAD application ($($existingRequiredResourceAccess.resourceAppId))" -Verbose
            }
        }
    }

    # Initialize required permissions for other applications
    $permissionValue = 'user_impersonation'
    foreach ($appUri in $ResourceAccessByAppUris) {
        if (-not ($existingResourceApplication = Find-GraphApplication -AppUri $appUri)) {
            Write-Error "Application '$appUri' does not exist. Unable to grant resource access for permission '$permissionValue' for this application to the target application."
            continue
        }

        if (-not ($existingRequiredResourceAccess = @($existingApplication.requiredResourceAccess) | Where-Object resourceAppId -EQ $existingResourceApplication.appId)) {
            $existingRequiredResourceAccess = @{
                "resourceAccess@odata.type" = "Collection(Microsoft.DirectoryServices.ResourceAccess)"
                resourceAppId = $existingResourceApplication.appId
                resourceAccess = @()
            }

            if (-not $requestBody['requiredResourceAccess']) {
                $requestBody['requiredResourceAccess@odata.type'] = "Collection(Microsoft.DirectoryServices.RequiredResourceAccess)"
                $requestBody['requiredResourceAccess'] = @(@($existingApplication.requiredResourceAccess) | Where-Object { $_ -ne $null })
            }

            $requestBody['requiredResourceAccess'] += , $existingRequiredResourceAccess
        }

        if (-not ($permissionId = $existingResourceApplication.oauth2Permissions | Where-Object Value -EQ $permissionValue | Select-Object -First 1 -ExpandProperty Id)) {
            Write-Error "OAuth2Permission for '$permissionValue' does not exist on application '$appUri' ($($existingResourceApplication.appId)) and cannot be granted to this application ($IdentifierUri)'."
            continue
        }

        if (-not ($existingRequiredResourceAccess.resourceAccess | Where-Object id -EQ $permissionId)) {
            Write-Verbose "Adding OAuth2 Permission for this application ('$($IdentifierUri)') to application '$appUri' ($($existingResourceApplication.appId))." -Verbose
            $existingRequiredResourceAccess.resourceAccess += , @{
                id = $permissionId
                type = "Scope"
            }
        }
        else {
            Write-Verbose "OAuth2 Permission for this application ('$($IdentifierUri)') already granted to application '$appUri' ($($existingResourceApplication.appId))." -Verbose
        }
    }

    # Initialize KnownClientApplications
    foreach ($appUri in $KnownClientApplicationsByAppUris) {
        if (-not ($clientApplication = Find-GraphApplication -AppUri $appUri)) {
            Write-Error "Application '$appUri' does not exist. Unable to reference known client application relationship for this application to the target application."
            continue
        }

        if (-not $requestBody['knownClientApplications']) {
            $requestBody['knownClientApplications'] = @(@($existingApplication.knownClientApplications) | Where-Object { $_ -ne $null })
        }

        if ($requestBody['knownClientApplications'] -inotcontains $clientApplication.appId) {
            Write-Verbose "Known client application '$appUri' ($($clientApplication.appId)) added to this application ('$($IdentifierUri)')" -Verbose
            $requestBody['knownClientApplications'] += $clientApplication.appId
        }
        else {
            Write-Verbose "Known client application '$appUri' ($($clientApplication.appId)) already added to this application ('$($IdentifierUri)')" -Verbose
        }
    }

    # Create or update the application
    $requestBodyAsJson = $requestBody | ConvertTo-Json -Depth 10

    if ($existingApplication) {
        Write-Verbose "Updating application in AAD..." -Verbose
        $apiPath = "directoryObjects/$($existingApplication.objectId)/Microsoft.DirectoryServices.Application"
        $noContentResponse = Invoke-GraphApi -Method Patch -ApiPath $apiPath -Body $requestBodyAsJson -ErrorAction Stop
        $application = Get-GraphApplication -AppUri $IdentifierUri
    }
    else {
        # Note: the post response does not always contain the accurate application state, so make a GET call to ensure it is accurate
        Write-Verbose "Creating application in AAD..." -Verbose
        $null = Invoke-GraphApi -Method Post -ApiPath 'applications' -Body $requestBodyAsJson -ErrorAction Stop
        $application = Get-GraphObjectWithRetry -GetScript {Find-GraphApplication -AppUri $IdentifierUri} -MaxAttempts 10 -DelayInSecondsBetweenAttempts 10 -MinimumDelayInSeconds 20
    }

    # If the application does not have the user_impersonation permission, update it to include this permission
    # Note: this is a workaround to address the behavior in AzureChinaCloud which does not automatically include this permission
    if (-not $application.oauth2Permissions.value -icontains 'user_impersonation') {
        $requestBody['oauth2Permissions'] += @([pscustomobject]@{
                adminConsentDescription = "Allow the application to access $($application.DisplayName) on behalf of the signed-in user."
                adminConsentDisplayName = "Access $($application.DisplayName)"
                id = [guid]::NewGuid().ToString()
                isEnabled = $true
                type = 'User'
                userConsentDescription = "Allow the application to access $($application.DisplayName) on your behalf."
                userConsentDisplayName = "Access $($application.DisplayName)"
                value = 'user_impersonation'
            })

        # Note: we must exclude the key credentials from the patch request, or null-out the key values. I haven't tried all possible combinations of which properties must be included wich cant be omitted, but I cannot just send the patch request with the update OAuth2Permissions.
        # {"odata.error":{"code":"Request_BadRequest","message":{"lang":"en","value":"Existing credential with KeyId '0d330a36-d042-41d9-b4bb-cdbb26be0595' must be sent back with null value."},"values":[{"item":"PropertyName","value":"keyCredentials"},{"item":"PropertyErrorCode","value":"KeyValueMustBeNull"}]}}
        $requestBody.Remove('keyCredentials')
        $requestBody.Remove('keyCredentials@odata.type')
        $patchRequestBodyAsJson = $requestBody | ConvertTo-Json -Depth 10

        Write-Warning "Application does not include the oauth2permission 'user_impersonation'! Updating application to include this permission..."
        $apiPath = "directoryObjects/$($application.objectId)/Microsoft.DirectoryServices.Application"
        $noContentResponse = Invoke-GraphApi -Method Patch -ApiPath $apiPath -Body $patchRequestBodyAsJson -ErrorAction Stop
        $application = Get-GraphApplication -AppUri $IdentifierUri
    }

    # Create a service principal for the application (if one doesn't already exist)
    $null = Initialize-GraphApplicationServicePrincipal -ApplicationId $application.appId -Tags $Tags

    # Initialize OAuth2Permission grants to other (first-party) applications
    foreach ($applicationName in $OAuth2PermissionGrants) {
        $params = @{
            ClientApplicationId = $Script:GraphEnvironment.Applications."$applicationName".Id
            ResourceApplicationId = $application.appId
        }

        Initialize-GraphOAuth2PermissionGrant @params
    }

    # Initialize OAuth2Permission grants to other (non-first-party) applications
    foreach ($applicationUri in $OAuth2PermissionGrantsByAppUris) {
        if (-not ($targetApplication = Find-GraphApplication -AppUri $applicationUri)) {
            Write-Error "Application '$applicationUri' does not exist. Unable to grant OAuth2Permissions for this application to the target application."
            continue
        }

        $params = @{
            ClientApplicationId = $targetApplication.appId
            ResourceApplicationId = $application.appId
        }

        Initialize-GraphOAuth2PermissionGrant @params
    }

<<<<<<< HEAD
    # "Consent" to application permissions
    if ($ConsentToAppPermissions)
    {
        Grant-GraphApplicationPermissions -ApplicationId $application.appId
=======
    # Initialize directory role membership
    if ($UseDirectoryReadersRolePermission -and ($ApplicationAadPermissions -icontains 'ReadDirectoryData')) {
        $params = @{
            ApplicationId = $application.appId
            RoleDisplayName = 'Directory Readers'
        }

        Initialize-GraphDirectoryRoleMembership @params
>>>>>>> 495da3d4
    }

    # Return the application in its final (current) state
    Get-GraphApplication -AppUri $IdentifierUri | Write-Output
}

<#
.Synopsis
   Creates or updates an application in Graph with an implicit service principal and the specified properties.
#>
function Initialize-GraphApplicationOwner
{
    [CmdletBinding(DefaultParameterSetName='ById')]
    param
    (
        # The application identifier.
        [Parameter(Mandatory=$true, ParameterSetName='ById')]
        [ValidateNotNullOrEmpty()]
        [string] $ApplicationId,

        # The application identifier URI.
        [Parameter(Mandatory=$true, ParameterSetName='ByUri')]
        [ValidateNotNullOrEmpty()]
        [string] $ApplicationIdentifierUri,

        # The identifier of the object (user, service principal, etc.) to which ownership of the target application should be granted.
        [Parameter(Mandatory=$true)]
        [ValidateNotNullOrEmpty()]
        [string] $OwnerObjectId
    )

    # Lookup the target objects
    $params      = if ($ApplicationId) {@{ AppId = $ApplicationId }} else {@{ AppUri = $ApplicationIdentifierUri }}
    $application = Get-GraphApplication @params -ErrorAction Stop
    $owner       = Invoke-GraphApi -ApiPath "directoryObjects/$OwnerObjectId" -ErrorAction Stop

    # Lookup the existing owners and grant ownership if not already granted
    $owners = (Invoke-GraphApi -Method Get -ApiPath "applications/$($application.objectId)/owners" -ErrorAction Stop).value
    if ($owners | Where objectId -EQ $OwnerObjectId)
    {
        Write-Verbose "Object '$($owner.objectId)' of type '$($owner.objectType)' is already an owner of the application '$($application.displayName)' ($($application.appId))" -Verbose
    }
    else
    {
        Write-Verbose "Granting ownership of application '$($application.displayName)' ($($application.appId)) to object '$($owner.objectId)' of type '$($owner.objectType)'." -Verbose
        Invoke-GraphApi -Method Post -ApiPath "applications/$($application.objectId)/`$links/owners" -Verbose -ErrorAction Stop -Body (ConvertTo-Json ([pscustomobject]@{
            url = '{0}/directoryObjects/{1}' -f $Script:GraphEnvironment.GraphEndpoint.AbsoluteUri.TrimEnd('/'), $OwnerObjectId
        }))
    }
}

[System.Reflection.Assembly]::LoadWithPartialName('System.Web') | Out-Null

<#
.Synopsis
   Formats the provided query string parameters into a URL-encoded query string format.
#>
function ConvertTo-QueryString {
    [CmdletBinding()]
    param
    (
        [Parameter(Mandatory = $true)]
        [ValidateNotNullOrEmpty()]
        [HashTable] $QueryParameters
    )

    $query = [System.Web.HttpUtility]::ParseQueryString("?")
    $QueryParameters.GetEnumerator() | ForEach-Object { $query.Add($_.Key, $_.Value) }
    Write-Output $query.ToString()
}

Export-ModuleMember -Function @(
    'Initialize-GraphEnvironment'
    'Get-GraphEnvironmentInfo'
    'Get-GraphToken'
    'Update-GraphAccessToken'
    'Invoke-GraphApi'
    'Get-GraphDefaultVerifiedDomain'
    'Find-GraphApplication'
    'Get-GraphApplication'
    'Remove-GraphObject'
    'Find-GraphApplicationDataByServicePrincipalTag'
    'Get-GraphApplicationServicePrincipal'
    'Initialize-GraphApplicationServicePrincipal'
    'Update-GraphApplicationServicePrincipalTag'
    'Initialize-GraphOAuth2PermissionGrant'
    'Initialize-GraphAppRoleAssignment'
    'Initialize-GraphDirectoryRoleMembership'
    'New-GraphPermissionDescription'
    'Get-GraphApplicationPermissions'
    'Grant-GraphApplicationPermission'
    'Grant-GraphApplicationPermissions'
    'Show-GraphApplicationPermissionDescriptions'
    'Initialize-GraphApplication'
<<<<<<< HEAD
    'Initialize-GraphApplicationOwner'
    #'ConvertTo-QueryString'
=======
>>>>>>> 495da3d4
)<|MERGE_RESOLUTION|>--- conflicted
+++ resolved
@@ -1,12 +1,5 @@
-<<<<<<< HEAD
-﻿# Copyright (c) Microsoft Corporation. All rights reserved.
-# {FileName} {Version} {DateTime}
-# {BuildRepo} {BuildBranch} {BuildType}-{BuildArchitecture}
-# (Manually updated from Solution Deploy repository)
-=======
 # Copyright (c) Microsoft Corporation. All rights reserved.
 # See LICENSE.txt in the project root for license information.
->>>>>>> 495da3d4
 
 <#
 .Synopsis
@@ -73,7 +66,6 @@
         Write-Warning "Parameters for ADFS have been specified; please note that only a subset of Graph APIs are available to be used in conjuction with ADFS."
     }
 
-<<<<<<< HEAD
     if ($PromptForUserCredential)
     {
         $UserCredential = Get-Credential -Message "Please provide a credential used to access Graph. Must support non-interactive authentication flows."
@@ -81,9 +73,6 @@
 
     if ($UserCredential)
     {
-=======
-    if ($UserCredential) {
->>>>>>> 495da3d4
         Write-Verbose "Initializing the module to use Graph environment '$Environment' for user '$($UserCredential.UserName)' in directory tenant '$DirectoryTenantId'." -Verbose
     }
     elseif ($RefreshToken) {
@@ -92,14 +81,9 @@
     elseif ($ClientId -and $ClientCertificate) {
         Write-Verbose "Initializing the module to use Graph environment '$Environment' for service principal '$($ClientId)' in directory tenant '$DirectoryTenantId' with certificate $($ClientCertificate.Thumbprint)." -Verbose
     }
-<<<<<<< HEAD
     else
     {
         Write-Warning "A user credential, refresh token, or service principal info was not provided. Graph API calls cannot be made until one is provided. Please run 'Initialize-GraphEnvironment' again with valid credentials."
-=======
-    else {
-        Write-Warning "A user credential, refresh token, or service principal info was not provided. Graph API calls cannot be made until one is provided. Please run 'Initialize-GraphEnvironment' again with valid credentials."        
->>>>>>> 495da3d4
     }
 
     $graphEnvironmentTemplate = @{}
@@ -227,7 +211,6 @@
         }
 
         AadPermissions = [HashTable]@{
-<<<<<<< HEAD
             AccessDirectoryAsSignedInUser      = "a42657d6-7f20-40e3-b6f0-cee03008a62a"
             EnableSignOnAndReadUserProfiles    = "311a71cc-e848-46a1-bdf8-97ff7156d8e6"
             ReadAllGroups                      = "6234d376-f627-4f0f-90e0-dff25c5211a3"
@@ -245,14 +228,6 @@
             ReadAllUsersFullProfile            = "User.Read.All"
             ReadDirectoryData                  = "Directory.Read.All"
             ManageAppsThatThisAppCreatesOrOwns = "Application.ReadWrite.OwnedBy"
-=======
-            AccessDirectoryAsSignedInUser = "a42657d6-7f20-40e3-b6f0-cee03008a62a"
-            EnableSignOnAndReadUserProfiles = "311a71cc-e848-46a1-bdf8-97ff7156d8e6"
-            ReadAllGroups = "6234d376-f627-4f0f-90e0-dff25c5211a3"
-            ReadAllUsersBasicProfile = "cba73afc-7f69-4d86-8450-4978e04ecd1a"
-            ReadAllUsersFullProfile = "c582532d-9d9e-43bd-a97c-2667a28ce295"
-            ReadDirectoryData = "5778995a-e1bf-45b8-affa-663a9f3f4d04"
->>>>>>> 495da3d4
         }
     }
 
@@ -725,13 +700,8 @@
         [string] $DisplayName
     )
 
-<<<<<<< HEAD
     $filter = if ($DisplayName) {"displayName eq '$DisplayName'"} elseif($AppUri) {"identifierUris/any(i:i eq '$AppUri')"} else {"appId eq '$AppId'"}
     $response = Invoke-GraphApi -ApiPath "applications" -QueryParameters @{ '$filter' = $filter } -ErrorAction Stop
-=======
-    $filter = if ($DisplayName) {"displayName eq '$DisplayName'"} elseif ($AppUri) {"identifierUris/any(i:i eq '$AppUri')"} else {"appId eq '$AppId'"}
-    $response = Invoke-GraphApi -ApiPath "applications()" -QueryParameters @{ '$filter' = $filter } -ErrorAction Stop
->>>>>>> 495da3d4
     Write-Output $response.value
 }
 
@@ -739,23 +709,14 @@
 .Synopsis
    Gets an existing Graph application object (returns an error if the application is not found).
 #>
-<<<<<<< HEAD
 function Get-GraphApplication
 {
     [CmdletBinding(DefaultParameterSetName='ByUri')]
-=======
-function Get-GraphApplication {
-    [CmdletBinding()]
->>>>>>> 495da3d4
     [OutputType([pscustomobject])]
     param
     (
         # The application identifier URI.
-<<<<<<< HEAD
         [Parameter(Mandatory=$true, ParameterSetName='ByUri')]
-=======
-        [Parameter(Mandatory = $true)]
->>>>>>> 495da3d4
         [ValidateNotNullOrEmpty()]
         [string] $AppUri,
 
@@ -765,16 +726,10 @@
         [string] $AppId
     )
 
-<<<<<<< HEAD
     $application = Find-GraphApplication @PSBoundParameters
     if (-not $application)
     {
         Write-Error "Application with identifier '${AppUri}${AppId}' not found"
-=======
-    $application = Find-GraphApplication -AppUri $AppUri
-    if (-not $application) {
-        Write-Error "Application with identifier '$AppUri' not found"
->>>>>>> 495da3d4
     }
     else {
         Write-Output $application
@@ -970,14 +925,9 @@
     process {
         $getScript = { (Invoke-GraphApi -ApiPath servicePrincipals -QueryParameters @{ '$filter' = "appId eq '$ApplicationId'" }).value }
 
-<<<<<<< HEAD
         # Create a service principal for the application (if one doesn't already exist)
         if (-not ($primaryServicePrincipal = & $getScript))
         {
-=======
-        # Create a service principal for the application (if one doesn't already exist) # TODO: support update tags
-        if (-not ($primaryServicePrincipal = & $getScript)) {
->>>>>>> 495da3d4
             Write-Verbose "Creating service principal for application '$ApplicationId' in AAD..." -Verbose
             $servicePrincipalRequestBody = @{
                 'odata.type' = 'Microsoft.DirectoryServices.ServicePrincipal'
@@ -1101,7 +1051,6 @@
 
     # Ensure the application service principals exist in the directory tenant
 
-<<<<<<< HEAD
     $clientApplicationServicePrincipal = if ($ClientApplicationId)
     {
         Initialize-GraphApplicationServicePrincipal -ApplicationId $ClientApplicationId -ErrorAction Stop
@@ -1118,20 +1067,6 @@
     else
     {
         Get-GraphApplicationServicePrincipal -ApplicationIdentifierUri $ResourceApplicationIdentifierUri -ErrorAction Stop
-=======
-    $clientApplicationServicePrincipal = if ($ClientApplicationId) {
-        Initialize-GraphApplicationServicePrincipal -ApplicationId $ClientApplicationId
-    }
-    else {
-        Get-GraphApplicationServicePrincipal -ApplicationIdentifierUri $ClientApplicationIdentifierUri
-    }
-
-    $resourceApplicationServicePrincipal = if ($ResourceApplicationId) {
-        Initialize-GraphApplicationServicePrincipal -ApplicationId $ResourceApplicationId
-    }
-    else {
-        Get-GraphApplicationServicePrincipal -ApplicationIdentifierUri $ResourceApplicationIdentifierUri
->>>>>>> 495da3d4
     }
 
     # Note: value=Invalid characters found in scope. Allowed characters are %x20 / %x21 / %x23-5B / %x5D-7E
@@ -1142,7 +1077,6 @@
         '$filter' = "resourceId eq '$($resourceApplicationServicePrincipal.objectId)' and clientId eq '$($clientApplicationServicePrincipal.objectId)'"
         '$top' = '999'
     }
-<<<<<<< HEAD
     $existingGrant = (Invoke-GraphApi -ApiPath oauth2PermissionGrants -QueryParameters $queryParameters).Value | Select -First 1
 
     if (-not $existingGrant)
@@ -1263,22 +1197,6 @@
     else
     {
         Write-Verbose "AppRoleAssignment '$RoleId' already granted to client application service principal '$($clientApplicationServicePrincipal.appDisplayName)' on behalf of resource application '$($resourceApplicationServicePrincipal.appDisplayName)'." -Verbose
-=======
-    if (-not (Invoke-GraphApi -ApiPath oauth2PermissionGrants -QueryParameters $queryParameters).Value) {
-        Write-Verbose "Granting OAuth2Permission '$Scope' to application service principal '$($clientApplicationServicePrincipal.appDisplayName)' on behalf of application '$($resourceApplicationServicePrincipal.appDisplayName)'..." -Verbose
-        $null = Invoke-GraphApi -Method Post -ApiPath oauth2PermissionGrants -Body (ConvertTo-Json ([pscustomobject]@{
-                    'odata.type' = 'Microsoft.DirectoryServices.OAuth2PermissionGrant'
-                    clientId = $clientApplicationServicePrincipal.objectId
-                    resourceId = $resourceApplicationServicePrincipal.objectId
-                    consentType = $ConsentType
-                    scope = $Scope
-                    startTime = [DateTime]::UtcNow.ToString('o')
-                    expiryTime = [DateTime]::UtcNow.AddYears(1).ToString('o')
-                }))
-    }
-    else {
-        Write-Verbose "OAuth2Permission '$Scope' already granted to client application service principal '$($clientApplicationServicePrincipal.appDisplayName)' on behalf of resource application '$($resourceApplicationServicePrincipal.appDisplayName)'." -Verbose
->>>>>>> 495da3d4
     }
 }
 
@@ -1329,18 +1247,11 @@
     # Lookup the existing memberships of the service principal; if the application service principal is not already a member of the directory role, grant it role membership
     $apiPath = "servicePrincipals/$($applicationServicePrincipal.objectId)/getMemberObjects"
     $response = Invoke-GraphApi -Method Post -ApiPath $apiPath -Body (ConvertTo-Json ([pscustomobject]@{
-<<<<<<< HEAD
         securityEnabledOnly = $false
     }))
 
     if ($response.value -icontains $roleObjectId)
     {
-=======
-                securityEnabledOnly = $false
-            }))
-    
-    if ($response.value -icontains $roleObjectId) {
->>>>>>> 495da3d4
         Write-Verbose "Membership already granted to directory role '$RoleDisplayName' ($($roleObjectId)) for application service principal '$($applicationServicePrincipal.appDisplayName)'." -Verbose
     }
     else {
@@ -1910,15 +1821,11 @@
 
         # Indicates that the application service principal should have all declared application permissions consented-to. True by default.
         [Parameter()]
-<<<<<<< HEAD
         [Switch] $ConsentToAppPermissions = $true,
 
         # Indicates that any existing client certificates associated to this application should be removed. False by default.
         [Parameter()]
         [Switch] $RemoveExistingClientCertificates
-=======
-        [bool] $UseDirectoryReadersRolePermission = $true
->>>>>>> 495da3d4
     )
 
     if ($ClientCertificateThumbprint) {
@@ -1991,7 +1898,6 @@
     }
 
     # Initialize the application key credentials with which it can authenticate
-<<<<<<< HEAD
     $requestBody['keyCredentials@odata.type'] = "Collection(Microsoft.DirectoryServices.KeyCredential)"
     $requestBody['keyCredentials'] = @(@($existingApplication.keyCredentials) | Where { $_ -ne $null })
     if ($RemoveExistingClientCertificates)
@@ -2014,25 +1920,6 @@
                 startDate           = $ClientCertificate.NotBefore.ToUniversalTime().ToString('o')
                 endDate             = $ClientCertificate.NotAfter.ToUniversalTime().ToString('o')
             }))
-=======
-    if ($ClientCertificate) {
-        $customKeyIdentifier = [Convert]::ToBase64String($ClientCertificate.GetCertHash())
-        if (-not (@($existingApplication.keyCredentials) | Where-Object customKeyIdentifier -EQ $customKeyIdentifier)) {
-            Write-Verbose "Adding new key credentials to application using client certificate '$($ClientCertificate.Subject)' ($($ClientCertificate.Thumbprint))" -Verbose
-
-            $requestBody['keyCredentials@odata.type'] = "Collection(Microsoft.DirectoryServices.KeyCredential)"
-            $requestBody['keyCredentials'] = @(@($existingApplication.keyCredentials) | Where-Object { $_ -ne $null })
-
-            $requestBody['keyCredentials'] += @(@{
-                    keyId = [Guid]::NewGuid()
-                    type = "AsymmetricX509Cert"
-                    usage = "Verify"
-                    customKeyIdentifier = $customKeyIdentifier
-                    value = [Convert]::ToBase64String($ClientCertificate.GetRawCertData())
-                    startDate = $ClientCertificate.NotBefore.ToUniversalTime().ToString('o')
-                    endDate = $ClientCertificate.NotAfter.ToUniversalTime().ToString('o')
-                })
->>>>>>> 495da3d4
         }
         else {
             Write-Verbose "Key credentials already exist on application for client certificate '$($ClientCertificate.Subject)' ($($ClientCertificate.Thumbprint))" -Verbose
@@ -2212,21 +2099,10 @@
         Initialize-GraphOAuth2PermissionGrant @params
     }
 
-<<<<<<< HEAD
     # "Consent" to application permissions
     if ($ConsentToAppPermissions)
     {
         Grant-GraphApplicationPermissions -ApplicationId $application.appId
-=======
-    # Initialize directory role membership
-    if ($UseDirectoryReadersRolePermission -and ($ApplicationAadPermissions -icontains 'ReadDirectoryData')) {
-        $params = @{
-            ApplicationId = $application.appId
-            RoleDisplayName = 'Directory Readers'
-        }
-
-        Initialize-GraphDirectoryRoleMembership @params
->>>>>>> 495da3d4
     }
 
     # Return the application in its final (current) state
@@ -2321,9 +2197,6 @@
     'Grant-GraphApplicationPermissions'
     'Show-GraphApplicationPermissionDescriptions'
     'Initialize-GraphApplication'
-<<<<<<< HEAD
     'Initialize-GraphApplicationOwner'
     #'ConvertTo-QueryString'
-=======
->>>>>>> 495da3d4
 )