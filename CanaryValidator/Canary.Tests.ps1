[CmdletBinding(DefaultParameterSetName="default")]
param (    
    [parameter(HelpMessage="Tenant ID value")]
    [Parameter(ParameterSetName="default", Mandatory=$true)]
    [Parameter(ParameterSetName="tenant", Mandatory=$true)]
    [ValidateNotNullOrEmpty()]
    [string]$TenantID,
    [parameter(HelpMessage="Administrative ARM endpoint")]
    [Parameter(ParameterSetName="default", Mandatory=$true)]
    [Parameter(ParameterSetName="tenant", Mandatory=$true)]
    [ValidateNotNullOrEmpty()]
    [string]$AdminArmEndpoint,   
    [parameter(HelpMessage="Service Administrator account credential from the Azure Stack active directory")]
    [Parameter(ParameterSetName="default", Mandatory=$true)]
    [Parameter(ParameterSetName="tenant", Mandatory=$true)]    
    [ValidateNotNullOrEmpty()]
    [pscredential]$ServiceAdminCredentials,
    [parameter(HelpMessage="Tenant ARM endpoint")]
    [Parameter(ParameterSetName="default", Mandatory=$false)]
    [Parameter(ParameterSetName="tenant", Mandatory=$true)]
    [ValidateNotNullOrEmpty()]
    [string]$TenantArmEndpoint,    
    [parameter(HelpMessage="Tenant administrator account credentials from the Azure Stack active directory")] 
    [Parameter(ParameterSetName="default", Mandatory=$false)]
    [Parameter(ParameterSetName="tenant", Mandatory=$true)]
    [ValidateNotNullOrEmpty()]    
    [pscredential]$TenantAdminCredentials,
    [parameter(HelpMessage="Local path where the windows 2016/2012R2 ISO image is stored")]
    [Parameter(ParameterSetName="default", Mandatory=$false)]
    [Parameter(ParameterSetName="tenant", Mandatory=$false)]
    [ValidateScript({Test-Path -Path $_})]
    [ValidateNotNullOrEmpty()]
    [string]$WindowsISOPath, 
    [parameter(HelpMessage="Local path where the windows 2016/2012R2 VHD file is stored")]
    [Parameter(ParameterSetName="default", Mandatory=$false)]
    [Parameter(ParameterSetName="tenant", Mandatory=$false)]
    [ValidateScript({Test-Path -Path $_})]
    [string]$WindowsVHDPath,
    [parameter(HelpMessage="Path for Linux VHD")]
    [Parameter(ParameterSetName="default", Mandatory=$false)]
    [Parameter(ParameterSetName="tenant", Mandatory=$false)]
    [string] $LinuxImagePath = "https://partner-images.canonical.com/azure/azure_stack/ubuntu-14.04-LTS-microsoft_azure_stack-20161208-9.vhd.zip",
    [parameter(HelpMessage="Linux OS sku")]
    [Parameter(ParameterSetName="default", Mandatory=$false)]
    [Parameter(ParameterSetName="tenant", Mandatory=$false)]
    [string] $LinuxOSSku = "14.04.3-LTS",
    [parameter(HelpMessage="Fully qualified domain name of the azure stack environment. Ex: contoso.com")]
    [Parameter(ParameterSetName="default", Mandatory=$false)]
    [Parameter(ParameterSetName="tenant", Mandatory=$false)]
    [ValidateNotNullOrEmpty()]
    [string]$EnvironmentDomainFQDN,    
    [Parameter(ParameterSetName="default", Mandatory=$false)]
    [Parameter(ParameterSetName="tenant", Mandatory=$false)] 
    [ValidateNotNullOrEmpty()]
    [string]$TenantAdminObjectId = "", 
    [parameter(HelpMessage="Name of the Azure Stack environment to be deployed")]
    [Parameter(ParameterSetName="default", Mandatory=$false)]
    [Parameter(ParameterSetName="tenant", Mandatory=$false)]
    [ValidateNotNullOrEmpty()]
    [string]$EnvironmentName = "AzureStackCanaryCloud",   
    [parameter(HelpMessage="Resource group under which all the utilities need to be placed")]
    [Parameter(ParameterSetName="default", Mandatory=$false)]
    [Parameter(ParameterSetName="tenant", Mandatory=$false)]
    [ValidateNotNullOrEmpty()]
    [string]$CanaryUtilitiesRG = "canur" + [Random]::new().Next(1,999),
    [parameter(HelpMessage="Resource group under which the virtual machines need to be placed")]
    [Parameter(ParameterSetName="default", Mandatory=$false)]
    [Parameter(ParameterSetName="tenant", Mandatory=$false)]
    [ValidateNotNullOrEmpty()]
    [string]$CanaryVMRG = "canvr" + [Random]::new().Next(1,999),
    [parameter(HelpMessage="Location where all the resource need to deployed and placed")]
    [Parameter(ParameterSetName="default", Mandatory=$false)]
    [Parameter(ParameterSetName="tenant", Mandatory=$false)]
    [ValidateNotNullOrEmpty()]
    [string]$ResourceLocation = "local",
    [parameter(HelpMessage="Flag to cleanup resources after exception")]
    [Parameter(ParameterSetName="default", Mandatory=$false)]
    [Parameter(ParameterSetName="tenant", Mandatory=$false)]
    [bool] $ContinueOnFailure = $false,
    [parameter(HelpMessage="Number of iterations for which Canary needs to be running in a loop (used in longhaul mode)")]
    [Parameter(ParameterSetName="default", Mandatory=$false)]
    [Parameter(ParameterSetName="tenant", Mandatory=$false)]
    [ValidateNotNullOrEmpty()]
    [int]$NumberOfIterations = 1,
    [parameter(HelpMessage="Specifies whether Canary needs to clean up resources after each run (used in longhaul mode)")]
    [Parameter(ParameterSetName="default", Mandatory=$false)]
    [Parameter(ParameterSetName="tenant", Mandatory=$false)]
    [ValidateNotNullOrEmpty()]
    [switch]$NoCleanup,
    [parameter(HelpMessage="Specifies the path for log files")]
    [Parameter(ParameterSetName="default", Mandatory=$false)]
    [Parameter(ParameterSetName="tenant", Mandatory=$false)]
    [ValidateNotNullOrEmpty()]
    [string]$CanaryLogPath = $env:TMP + "\CanaryLogs$((Get-Date).ToString("-yyMMdd-hhmmss"))",
	[parameter(HelpMessage="Specifies the file name for canary log file")]
    [Parameter(ParameterSetName="default", Mandatory=$false)]
    [Parameter(ParameterSetName="tenant", Mandatory=$false)]
    [ValidateNotNullOrEmpty()]
    [string]$CanaryLogFileName = "Canary-Basic$((Get-Date).ToString("-yyMMdd-hhmmss")).log"    
)

#Requires -Modules AzureRM
#Requires -RunAsAdministrator
Import-Module -Name $PSScriptRoot\Canary.Utilities.psm1 -Force
Import-Module -Name $PSScriptRoot\..\Connect\AzureStack.Connect.psm1 -Force
Import-Module -Name $PSScriptRoot\..\Infrastructure\AzureStack.Infra.psm1 -Force
Import-Module -Name $PSScriptRoot\..\ComputeAdmin\AzureStack.ComputeAdmin.psm1 -Force

$storageAccName         = $CanaryUtilitiesRG + "sa"
$storageCtrName         = $CanaryUtilitiesRG + "sc"
$keyvaultName           = $CanaryUtilitiesRG + "kv"
$keyvaultCertName       = "ASCanaryVMCertificate"
$kvSecretName           = $keyvaultName.ToLowerInvariant() + "secret"
$VMAdminUserName        = "CanaryAdmin" 
$VMAdminUserPass        = "CanaryAdmin@123"
$canaryUtilPath         = Join-Path -Path $env:TEMP -ChildPath "CanaryUtilities$((Get-Date).ToString("-yyMMdd-hhmmss"))"
$linuxImagePublisher    = "Canonical"
$linuxImageOffer        = "UbuntuServer"
$linuxImageVersion      = "1.0.0"

$runCount = 1
while ($runCount -le $NumberOfIterations)
{
    if (Test-Path -Path $canaryUtilPath)
    {
        Remove-Item -Path $canaryUtilPath -Force -Recurse 
    }
    New-Item -Path $canaryUtilPath -ItemType Directory | Out-Null

    #
    # Start Canary 
    #
    $CanaryLogFile      = $CanaryLogPath + "\$CanaryLogFileName"

    Start-Scenario -Name 'Canary' -Type 'Basic' -LogFilename $CanaryLogFile -ContinueOnFailure $ContinueOnFailure

    $SvcAdminEnvironmentName = $EnvironmentName + "-SVCAdmin"
    $TntAdminEnvironmentName = $EnvironmentName + "-Tenant"

    if(-not $EnvironmentDomainFQDN)
    {
        $endptres = Invoke-RestMethod "${AdminArmEndpoint}/metadata/endpoints?api-version=1.0" -ErrorAction Stop 
        $EnvironmentDomainFQDN = $endptres.portalEndpoint
        $EnvironmentDomainFQDN = $EnvironmentDomainFQDN.Replace($EnvironmentDomainFQDN.Split(".")[0], "").TrimEnd("/").TrimStart(".") 
    }

    Invoke-Usecase -Name 'CreateAdminAzureStackEnv' -Description "Create Azure Stack environment $SvcAdminEnvironmentName" -UsecaseBlock `
    {
        $asEndpoints = GetAzureStackEndpoints -EnvironmentDomainFQDN $EnvironmentDomainFQDN -ArmEndpoint $AdminArmEndpoint 
        Add-AzureRmEnvironment  -Name ($SvcAdminEnvironmentName) `
                                -ActiveDirectoryEndpoint ($asEndpoints.ActiveDirectoryEndpoint) `
                                -ActiveDirectoryServiceEndpointResourceId ($asEndpoints.ActiveDirectoryServiceEndpointResourceId) `
                                -ResourceManagerEndpoint ($asEndpoints.ResourceManagerEndpoint) `
                                -GalleryEndpoint ($asEndpoints.GalleryEndpoint) `
                                -GraphEndpoint ($asEndpoints.GraphEndpoint) `
                                -StorageEndpointSuffix ($asEndpoints.StorageEndpointSuffix) `
                                -AzureKeyVaultDnsSuffix ($asEndpoints.AzureKeyVaultDnsSuffix) `
                                -EnableAdfsAuthentication:$asEndpoints.ActiveDirectoryEndpoint.TrimEnd("/").EndsWith("/adfs", [System.StringComparison]::OrdinalIgnoreCase) `
                                -ErrorAction Stop
    }

    Invoke-Usecase -Name 'LoginToAzureStackEnvAsSvcAdmin' -Description "Login to $SvcAdminEnvironmentName as service administrator" -UsecaseBlock `
    {     
        Add-AzureRmAccount -EnvironmentName $SvcAdminEnvironmentName -Credential $ServiceAdminCredentials -TenantId $TenantID -ErrorAction Stop
    }

    Invoke-Usecase -Name 'SelectDefaultProviderSubscription' -Description "Select the Default Provider Subscription" -UsecaseBlock `
    {
        $defaultSubscription = Get-AzureRmSubscription -SubscriptionName "Default Provider Subscription" -ErrorAction Stop
        if ($defaultSubscription)
        {
            $defaultSubscription | Select-AzureRmSubscription
        }
    } 
       
    if ($WindowsISOPath)
    {
        Invoke-Usecase -Name 'UploadWindows2016ImageToPIR' -Description "Uploads a windows server 2016 image to the PIR" -UsecaseBlock `
        {
            if (-not (Get-AzureRmVMImage -Location $ResourceLocation -PublisherName "MicrosoftWindowsServer" -Offer "WindowsServer" -Sku "2016-Datacenter-Core" -ErrorAction SilentlyContinue))
            {
                New-Server2016VMImage -ISOPath $WindowsISOPath -TenantId $TenantID -ArmEndpoint $AdminArmEndpoint -Version Core -AzureStackCredentials $ServiceAdminCredentials -CreateGalleryItem $false
            }
        }
    }

    Invoke-Usecase -Name 'UploadLinuxImageToPIR' -Description "Uploads Linux image to the PIR" -UsecaseBlock `
    {
        if (-not (Get-AzureRmVMImage -Location $ResourceLocation -PublisherName $linuxImagePublisher -Offer $linuxImageOffer -Sku $LinuxOSSku -ErrorAction SilentlyContinue))
        {
            $CanaryCustomImageFolder = Join-Path -Path $env:TMP -childPath "CanaryCustomImage$((Get-Date).ToString("-yyMMdd-hhmmss"))"
            if (Test-Path -Path $CanaryCustomImageFolder)
            {
                Remove-Item -Path $CanaryCustomImageFolder -Force -Recurse 
            }
            New-Item -Path $CanaryCustomImageFolder -ItemType Directory
            $CustomVHDPath = CopyImage -ImagePath $LinuxImagePath -OutputFolder $CanaryCustomImageFolder
            Add-VMImage -publisher $linuxImagePublisher -offer $linuxImageOffer -sku $LinuxOSSku -version $linuxImageVersion -osDiskLocalPath $CustomVHDPath -osType Linux -tenantID $TenantID -azureStackCredentials $ServiceAdminCredentials -CreateGalleryItem $false -ArmEndpoint $AdminArmEndpoint
            Remove-Item $CanaryCustomImageFolder -Recurse
        }
    }

    if ($TenantAdminCredentials)
    {
        $subscriptionRGName                 = "ascansubscrrg" + [Random]::new().Next(1,999)
        $tenantPlanName                     = "ascantenantplan" + [Random]::new().Next(1,999)        
        $tenantOfferName                    = "ascantenantoffer" + [Random]::new().Next(1,999)
        $tenantSubscriptionName             = "ascanarytenantsubscription" + [Random]::new().Next(1,999)            
        $canaryDefaultTenantSubscription    = "canarytenantdefaultsubscription"

        if (-not $TenantArmEndpoint)
        {
            throw [System.Exception] "Tenant ARM endpoint is required."
        }

        Invoke-Usecase -Name 'CreateTenantAzureStackEnv' -Description "Create Azure Stack environment $TntAdminEnvironmentName" -UsecaseBlock `
        {
            $asEndpoints = GetAzureStackEndpoints -EnvironmentDomainFQDN $EnvironmentDomainFQDN -ArmEndpoint $TenantArmEndpoint
            Add-AzureRmEnvironment  -Name ($TntAdminEnvironmentName) `
                                    -ActiveDirectoryEndpoint ($asEndpoints.ActiveDirectoryEndpoint) `
                                    -ActiveDirectoryServiceEndpointResourceId ($asEndpoints.ActiveDirectoryServiceEndpointResourceId) `
                                    -ResourceManagerEndpoint ($asEndpoints.ResourceManagerEndpoint) `
                                    -GalleryEndpoint ($asEndpoints.GalleryEndpoint) `
                                    -GraphEndpoint ($asEndpoints.GraphEndpoint) `
                                    -StorageEndpointSuffix ($asEndpoints.StorageEndpointSuffix) `
                                    -AzureKeyVaultDnsSuffix ($asEndpoints.AzureKeyVaultDnsSuffix) `
                                    -EnableAdfsAuthentication:$asEndpoints.ActiveDirectoryEndpoint.TrimEnd("/").EndsWith("/adfs", [System.StringComparison]::OrdinalIgnoreCase) `
                                    -ErrorAction Stop
        }
        Invoke-Usecase -Name 'CreateResourceGroupForTenantSubscription' -Description "Create a resource group $subscriptionRGName for the tenant subscription" -UsecaseBlock `
        {        
            if (Get-AzureRmResourceGroup -Name $subscriptionRGName -ErrorAction SilentlyContinue)
            {
                Remove-AzureRmResourceGroup -Name $subscriptionRGName -Force -ErrorAction Stop
            }
            New-AzureRmResourceGroup -Name $subscriptionRGName -Location $ResourceLocation -ErrorAction Stop 
        }

        Invoke-Usecase -Name 'CreateTenantPlan' -Description "Create a tenant plan" -UsecaseBlock `
        {      
            $asToken = NewAzureStackToken -AADTenantId $TenantID -EnvironmentDomainFQDN $EnvironmentDomainFQDN -Credentials $ServiceAdminCredentials -ArmEndPoint $AdminArmEndpoint
            $defaultSubscription = Get-AzureRmSubscription -SubscriptionName "Default Provider Subscription" -ErrorAction Stop            
<<<<<<< HEAD
            $asCanaryQuotas = NewAzureStackDefaultQuotas -ResourceLocation $ResourceLocation -SubscriptionId $defaultSubscription.SubscriptionId -AADTenantID $AADTenantID -EnvironmentDomainFQDN $EnvironmentDomainFQDN -Credentials $ServiceAdminCredentials -ArmEndPoint $AdminArmEndPoint
            New-AzureRMPlan -Name $tenantPlanName -DisplayName $tenantPlanName -ArmLocation $ResourceLocation -ResourceGroup $subscriptionRGName -QuotaIds $asCanaryQuotas -ErrorAction Stop
=======
            $asCanaryQuotas = NewAzureStackDefaultQuotas -ResourceLocation $ResourceLocation -SubscriptionId $defaultSubscription.SubscriptionId -AADTenantID $TenantID -EnvironmentDomainFQDN $EnvironmentDomainFQDN -Credentials $ServiceAdminCredentials -ArmEndPoint $AdminArmEndPoint
            New-AzureRMPlan -Name $tenantPlanName -DisplayName $tenantPlanName -ArmLocation $ResourceLocation -ResourceGroup $subscriptionRGName -QuotaIds $asCanaryQuotas -ErrorAction Stop

>>>>>>> b0a4781c
        }

        Invoke-Usecase -Name 'CreateTenantOffer' -Description "Create a tenant offer" -UsecaseBlock `
        {       
            if ($ascanaryPlan = Get-AzureRMPlan -Managed -ResourceGroup $subscriptionRGName | Where-Object Name -eq $tenantPlanName )
            {
                New-AzureRMOffer -Name $tenantOfferName -DisplayName $tenantOfferName -State Public -BasePlanIds @($ascanaryPlan.Id) -ArmLocation $ResourceLocation -ResourceGroup $subscriptionRGName -ErrorAction Stop
            }
        }

        Invoke-Usecase -Name 'CreateTenantDefaultManagedSubscription' -Description "Create a default managed subscription for the tenant" -UsecaseBlock `
        {       
            if (-not (Get-AzureRMManagedSubscription | Where-Object DisplayName -eq $canaryDefaultTenantSubscription))
            {
                $asCanaryOffer = Get-AzureRMOffer -Name $tenantOfferName -Managed -ResourceGroup $subscriptionRGName -ErrorAction Stop
                New-AzureRmManagedSubscription -Owner $TenantAdminCredentials.UserName -OfferId $asCanaryOffer.Id -DisplayName $canaryDefaultTenantSubscription -ErrorAction Stop  
            }   
            return $true
        }

        Invoke-Usecase -Name 'LoginToAzureStackEnvAsTenantAdmin' -Description "Login to $TntAdminEnvironmentName as tenant administrator" -UsecaseBlock `
        {     
            Add-AzureRmAccount -EnvironmentName $TntAdminEnvironmentName -Credential $TenantAdminCredentials -TenantId $TenantID -ErrorAction Stop
        }

        Invoke-Usecase -Name 'CreateTenantSubscription' -Description "Create a subcsription for the tenant and select it as the current subscription" -UsecaseBlock `
        {
            Set-AzureRmContext -SubscriptionName $canaryDefaultTenantSubscription
            $asCanaryOffer = Get-AzureRmOffer -Provider "Default" -ErrorAction Stop | Where-Object Name -eq $tenantOfferName
            $asTenantSubscription = New-AzureRmTenantSubscription -OfferId $asCanaryOffer.Id -DisplayName $tenantSubscriptionName -ErrorAction Stop
            if ($asTenantSubscription)
            {
                $asTenantSubscription | Select-AzureRmSubscription -ErrorAction Stop
            }           
        } 

        Invoke-Usecase -Name 'RegisterResourceProviders' -Description "Register resource providers" -UsecaseBlock `
        {
            Get-AzureRmResourceProvider -ListAvailable | Register-AzureRmResourceProvider -Force        
            $sleepTime = 0        
            while($true)
            {
                $sleepTime += 10
                Start-Sleep -Seconds  10
                $requiredRPs = Get-AzureRmResourceProvider -ListAvailable | Where-Object {$_.ProviderNamespace -in ("Microsoft.Storage", "Microsoft.Compute", "Microsoft.Network", "Microsoft.KeyVault")}
                $notRegistered = $requiredRPs | Where-Object {$_.RegistrationState -ne "Registered"}
                $registered = $requiredRPs | Where-Object {$_.RegistrationState -eq "Registered"}
                if (($sleepTime -ge 120) -and $notRegistered)
                {
                    Get-AzureRmResourceProvider | Format-Table
                    throw [System.Exception] "Resource providers did not get registered in time."
                }
                elseif ($registered.Count -eq $requiredRPs.Count)
                {
                    break
                }
            }
            Get-AzureRmResourceProvider | Format-Table             
        }         
    }

    Invoke-Usecase -Name 'CreateResourceGroupForUtilities' -Description "Create a resource group $CanaryUtilitiesRG for the placing the utility files" -UsecaseBlock `
    {        
        if (Get-AzureRmResourceGroup -Name $CanaryUtilitiesRG -ErrorAction SilentlyContinue)
        {
            Remove-AzureRmResourceGroup -Name $CanaryUtilitiesRG -Force -ErrorAction Stop
        }
        New-AzureRmResourceGroup -Name $CanaryUtilitiesRG -Location $ResourceLocation -ErrorAction Stop 
    }

    Invoke-Usecase -Name 'CreateStorageAccountForUtilities' -Description "Create a storage account for the placing the utility files" -UsecaseBlock `
    {      
        New-AzureRmStorageAccount -ResourceGroupName $CanaryUtilitiesRG -Name $storageAccName -Type Standard_LRS -Location $ResourceLocation -ErrorAction Stop
    }

    Invoke-Usecase -Name 'CreateStorageContainerForUtilities' -Description "Create a storage container for the placing the utility files" -UsecaseBlock `
    {        
        $asStorageAccountKey = Get-AzureRmStorageAccountKey -ResourceGroupName $CanaryUtilitiesRG -Name $storageAccName -ErrorAction Stop
        if ($asStorageAccountKey)
        {
            $storageAccountKey = $asStorageAccountKey.Key1
        }
        $asStorageContext = New-AzureStorageContext -StorageAccountName $storageAccName -StorageAccountKey $storageAccountKey -ErrorAction Stop
        if ($asStorageContext)
        {
            New-AzureStorageContainer -Name $storageCtrName -Permission Container -Context $asStorageContext -ErrorAction Stop   
        }
    }

    Invoke-Usecase -Name 'CreateDSCScriptResourceUtility' -Description "Create a DSC script resource that checks for internet connection" -UsecaseBlock `
    {      
        $dscScriptPath = Join-Path -Path $canaryUtilPath -ChildPath "DSCScriptResource"
        $dscScriptName = "ASCheckNetworkConnectivityUtil.ps1"
        NewAzureStackDSCScriptResource -DSCScriptResourceName $dscScriptName -DestinationPath $dscScriptPath
    }

    Invoke-Usecase -Name 'CreateCustomScriptResourceUtility' -Description "Create a custom script resource that checks for the presence of data disks" -UsecaseBlock `
    {      
        $customScriptPath = $canaryUtilPath
        $customScriptName = "ASCheckDataDiskUtil.ps1"
        NewAzureStackCustomScriptResource -CustomScriptResourceName $customScriptName -DestinationPath $customScriptPath
    }

    Invoke-Usecase -Name 'CreateDataDiskForVM' -Description "Create a data disk to be attached to the VMs" -UsecaseBlock `
    {      
        $vhdPath = Join-Path -Path $canaryUtilPath -Childpath "VMDataDisk.VHD"
        NewAzureStackDataVHD -FilePath $vhdPath -VHDSizeInGB 1
    }
        
    Invoke-Usecase -Name 'UploadUtilitiesToBlobStorage' -Description "Upload the canary utilities to the blob storage" -UsecaseBlock `
    {      
        $asStorageAccountKey = Get-AzureRmStorageAccountKey -ResourceGroupName $CanaryUtilitiesRG -Name $storageAccName -ErrorAction Stop
        if ($asStorageAccountKey)
        {
            $storageAccountKey = $asStorageAccountKey.Key1
        }
        $asStorageContext = New-AzureStorageContext -StorageAccountName $storageAccName -StorageAccountKey $storageAccountKey -ErrorAction Stop
        if ($asStorageContext)
        {
            $files = Get-ChildItem -Path $canaryUtilPath -File
            foreach ($file in $files)
            {
                if ($file.Extension -match "VHD")
                {
                    Set-AzureStorageBlobContent -Container $storageCtrName -File $file.FullName -BlobType Page -Context $asStorageContext -Force -ErrorAction Stop     
                }
                else 
                {
                    Set-AzureStorageBlobContent -Container $storageCtrName -File $file.FullName -Context $asStorageContext -Force -ErrorAction Stop             
                }
            }
        }
    }

    Invoke-Usecase -Name 'CreateKeyVaultStoreForCertSecret' -Description "Create a key vault store to put the certificate secret" -UsecaseBlock `
    {      
        if ($certExists = Get-ChildItem -Path "cert:\LocalMachine\My" | Where-Object Subject -Match $keyvaultCertName)
        {
            $certExists | Remove-Item -Force
        }
        New-SelfSignedCertificate -DnsName $keyvaultCertName -CertStoreLocation "cert:\LocalMachine\My" -ErrorAction Stop | Out-Null
        Add-Type -AssemblyName System.Web
        $certPasswordString = [System.Web.Security.Membership]::GeneratePassword(12,2)
        $certPassword = ConvertTo-SecureString -String $certPasswordString -AsPlainText -Force
        $kvCertificateName = $keyvaultCertName + ".pfx"
        $kvCertificatePath = "$env:TEMP\$kvCertificateName" 
        Get-ChildItem -Path "cert:\localMachine\my" | Where-Object Subject -Match $keyvaultCertName | Export-PfxCertificate -FilePath $kvCertificatePath -Password $certPassword | Out-Null
        $fileContentBytes     = get-content $kvCertificatePath -Encoding Byte
        $fileContentEncoded   = [System.Convert]::ToBase64String($fileContentBytes)
        $jsonObject = @"
        {
        "data": "$filecontentencoded",
        "dataType" :"pfx",
        "password": "$certPasswordString"
        }
"@ 
        $jsonObjectBytes = [System.Text.Encoding]::UTF8.GetBytes($jsonObject)
        $jsonEncoded     = [System.Convert]::ToBase64String($jsonObjectBytes)
        New-AzureRmKeyVault -VaultName $keyvaultName -ResourceGroupName $CanaryUtilitiesRG -Location $ResourceLocation -sku standard -EnabledForDeployment -EnabledForTemplateDeployment -ErrorAction Stop | Out-Null
        if (-not [string]::IsNullOrWhiteSpace($TenantAdminObjectId)) 
        {
            Set-AzureRmKeyVaultAccessPolicy -VaultName $keyvaultName -ResourceGroupName $CanaryUtilitiesRG -ObjectId $TenantAdminObjectId -BypassObjectIdValidation -PermissionsToKeys all -PermissionsToSecrets all  
        }
        $kvSecret = ConvertTo-SecureString -String $jsonEncoded -AsPlainText -Force
        Set-AzureKeyVaultSecret -VaultName $keyvaultName -Name $kvSecretName -SecretValue $kvSecret -ErrorAction Stop
    }

    Invoke-Usecase -Name 'CreateResourceGroupForVMs' -Description "Create a resource group $CanaryVMRG for the placing the VMs and corresponding resources" -UsecaseBlock `
    {        
        if (Get-AzureRmResourceGroup -Name $CanaryVMRG -ErrorAction SilentlyContinue)
        {
            Remove-AzureRmResourceGroup -Name $CanaryVMRG -Force -ErrorAction Stop
        }
        New-AzureRmResourceGroup -Name $CanaryVMRG -Location $ResourceLocation -ErrorAction Stop 
    }

    Invoke-Usecase -Name 'DeployARMTemplate' -Description "Deploy ARM template to setup the virtual machines" -UsecaseBlock `
    {        
        $kvSecretId = (Get-AzureKeyVaultSecret -VaultName $keyVaultName -Name $kvSecretName -IncludeVersions -ErrorAction Stop).Id  
        $osVersion = ""
        if (Get-AzureRmVMImage -Location $ResourceLocation -PublisherName "MicrosoftWindowsServer" -Offer "WindowsServer" -Sku "2016-Datacenter-Core" -ErrorAction SilentlyContinue)
        {
            $osVersion = "2016-Datacenter-Core"
        }
        elseif (Get-AzureRmVMImage -Location $ResourceLocation -PublisherName "MicrosoftWindowsServer" -Offer "WindowsServer" -Sku "2016-Datacenter" -ErrorAction SilentlyContinue)
        {
            $osVersion = "2016-Datacenter"
        }
        elseif (Get-AzureRmVMImage -Location $ResourceLocation -PublisherName "MicrosoftWindowsServer" -Offer "WindowsServer" -Sku "2012-R2-Datacenter" -ErrorAction SilentlyContinue)
        {
            $osVersion = "2012-R2-Datacenter"
        }        
        
        $templateDeploymentName = "CanaryVMDeployment"
        $parameters = @{"VMAdminUserName"       = $VMAdminUserName;
                        "VMAdminUserPassword"   = $VMAdminUserPass;
                        "ASCanaryUtilRG"        = $CanaryUtilitiesRG;
                        "ASCanaryUtilSA"        = $storageAccName;
                        "ASCanaryUtilSC"        = $storageCtrName;
                        "vaultName"             = $keyvaultName;
                        "windowsOSVersion"      = $osVersion;
                        "secretUrlWithVersion"  = $kvSecretId;
                        "LinuxImagePublisher"   = $linuxImagePublisher;
                        "LinuxImageOffer"       = $linuxImageOffer;
                        "LinuxImageSku"         = $LinuxOSSku}   
        $templateError = Test-AzureRmResourceGroupDeployment -ResourceGroupName $CanaryVMRG -TemplateFile $PSScriptRoot\azuredeploy.json -TemplateParameterObject $parameters
        if (-not $templateError)
        {
            New-AzureRmResourceGroupDeployment -Name $templateDeploymentName -ResourceGroupName $CanaryVMRG -TemplateFile $PSScriptRoot\azuredeploy.json -TemplateParameterObject $parameters -Verbose -ErrorAction Stop
        }
        else 
        {
            throw [System.Exception] "Template validation failed. `n$($templateError.Message)"
        }
    }

    $canaryWindowsVMList = @()
    $canaryWindowsVMList = Invoke-Usecase -Name 'QueryTheVMsDeployed' -Description "Queries for the VMs that were deployed using the ARM template" -UsecaseBlock `
    {
        $canaryWindowsVMList = @()        
        $vmList = Get-AzureRmVm -ResourceGroupName $CanaryVMRG -ErrorAction Stop
        $vmList = $vmList | Where-Object {$_.OSProfile.WindowsConfiguration}
        foreach ($vm in $vmList)
        {
            $vmObject = New-Object -TypeName System.Object
            $vmIPConfig = @()
            $privateIP  = @()
            $publicIP   = @()
            $vmObject | Add-Member -Type NoteProperty -Name VMName -Value $vm.Name 
            foreach ($nic in $vm.NetworkInterfaceIds)
            {
                $vmIPConfig += (Get-AzureRmNetworkInterface -ResourceGroupName $CanaryVMRG | Where-Object Id -match $nic).IpConfigurations
            } 
            foreach ($ipConfig in $vmIPConfig)
            {
                if ($pvtIP = $ipConfig.PrivateIpAddress)
                {
                    $privateIP += $pvtIP
                }
                if ($pubIP = $ipConfig.PublicIPAddress)
                {
                    if ($pubIPId = $pubIP.Id)
                    {
                        $publicIP += (Get-AzureRmPublicIpAddress -ResourceGroupName $CanaryVMRG | Where-Object Id -eq $pubIPId).IpAddress 
                    }
                }
            }
            $vmObject | Add-Member -Type NoteProperty -Name VMPrivateIP -Value $privateIP -Force
            $vmObject | Add-Member -Type NoteProperty -Name VMPublicIP -Value $publicIP -Force
            $canaryWindowsVMList += $vmObject 
        }
        $canaryWindowsVMList
    }
    if ($canaryWindowsVMList)
    {   
        $canaryWindowsVMList | Format-Table -AutoSize    
        foreach($vm in $canaryWindowsVMList)
        {
            if ($vm.VMPublicIP -and $vm.VMName.EndsWith("VM1", 'CurrentCultureIgnoreCase'))
            {
                $publicVMName = $vm.VMName
                $publicVMIP = $vm.VMPublicIP[0]
            }
            if ((-not ($vm.VMPublicIP)) -and ($vm.VMPrivateIP) -and ($vm.VMName.EndsWith("VM2", 'CurrentCultureIgnoreCase')))
            {
                $privateVMName = $vm.VMName
                $privateVMIP = $vm.VMPrivateIP[0]
            }
        }        
    }

    Invoke-Usecase -Name 'CheckVMCommunicationPreVMReboot' -Description "Check if the VMs deployed can talk to each other before they are rebooted" -UsecaseBlock `
    {
        $vmUser = ".\$VMAdminUserName"
        $vmCreds = New-Object System.Management.Automation.PSCredential $vmUser, (ConvertTo-SecureString $VMAdminUserPass -AsPlainText -Force)
        $vmCommsScriptBlock = "Get-Childitem -Path `"cert:\LocalMachine\My`" | Where-Object Subject -Match $keyvaultCertName"
        if (($pubVMObject = Get-AzureRmVM -ResourceGroupName $CanaryVMRG -Name $publicVMName -ErrorAction Stop) -and ($pvtVMObject = Get-AzureRmVM -ResourceGroupName $CanaryVMRG -Name $privateVMName -ErrorAction Stop))
        {
            Set-item wsman:\localhost\Client\TrustedHosts -Value $publicVMIP -Force -Confirm:$false
            if ($publicVMSession = New-PSSession -ComputerName $publicVMIP -Credential $vmCreds -ErrorAction Stop)
            {
                Invoke-Command -Session $publicVMSession -Script{param ($privateIP) Set-item wsman:\localhost\Client\TrustedHosts -Value $privateIP -Force -Confirm:$false} -ArgumentList $privateVMIP | Out-Null
                $privateVMResponseFromRemoteSession = Invoke-Command -Session $publicVMSession -Script{param ($privateIP, $vmCreds, $scriptToRun) $privateSess = New-PSSession -ComputerName $privateIP -Credential $vmCreds; Invoke-Command -Session $privateSess -Script{param($script) Invoke-Expression $script} -ArgumentList $scriptToRun} -ArgumentList $privateVMIP, $vmCreds, $vmCommsScriptBlock
                if ($privateVMResponseFromRemoteSession)
                {
                    $publicVMSession | Remove-PSSession -Confirm:$false
                    $privateVMResponseFromRemoteSession
                }
                else 
                {
                    throw [System.Exception]"Public VM was not able to talk to the Private VM via the private IP"
                }
            }    
        }
    }

    Invoke-Usecase -Name 'AddDatadiskToVMWithPrivateIP' -Description "Add a data disk from utilities resource group to the VM with private IP" -UsecaseBlock `
    {
        Invoke-Usecase -Name 'StopDeallocateVMWithPrivateIPBeforeAddingDatadisk' -Description "Stop/Deallocate the VM with private IP before adding the data disk" -UsecaseBlock `
        {
            if ($vmObject = Get-AzureRmVM -ResourceGroupName $CanaryVMRG -Name $privateVMName -ErrorAction Stop)
            {
                $stopVM = $vmObject | Stop-AzureRmVM -Force -ErrorAction Stop
                if (($stopVM.StatusCode -eq "OK") -and ($stopVM.IsSuccessStatusCode))
                {
                    $vmStatus = (Get-AzureRmVM -ResourceGroupName $CanaryVMRG -Name $privateVMName -Status).Statuses
                    $powerState = ($vmStatus | Where-Object Code -match "PowerState").DisplayStatus
                    if (-not (($powerState -eq "VM stopped") -or ($powerState -eq "VM deallocated")))
                    {
                        throw [System.Exception]"Unexpected PowerState $powerState"
                    }
                }
                else
                {
                    throw [System.Exception]"Failed to stop the VM"
                }
            }
        }

        Invoke-Usecase -Name 'AddTheDataDiskToVMWithPrivateIP' -Description "Attach the data disk to VM with private IP" -UsecaseBlock `
        {
            $datadiskUri = GetAzureStackBlobUri -ResourceGroupName $CanaryUtilitiesRG -BlobContent "VMDataDisk.VHD" -StorageAccountName $storageAccName -StorageContainerName $storageCtrName
            if ($datadiskUri)
            {
                if ($vmObject = Get-AzureRmVM -ResourceGroupName $CanaryVMRG -Name $privateVMName -ErrorAction Stop)
                {
                    $destinationUri = Split-Path -Path $datadiskUri
                    $destinationUri = $destinationUri.Replace("\", "/") + "/VMDataDisk/VMDataDisk.vhd"
                    $vmObject | Add-AzureRmVMDataDisk -CreateOption fromImage -SourceImageUri $datadiskUri -Lun 1 -DiskSizeInGB 1 -Caching ReadWrite -VhdUri $destinationUri -ErrorAction Stop
                    Update-AzureRmVM -VM $vmObject -ResourceGroupName $CanaryVMRG -ErrorAction Stop
                }
            }
        } 

        Invoke-Usecase -Name 'StartVMWithPrivateIPAfterAddingDatadisk' -Description "Start the VM with private IP after adding data disk and updating the VM" -UsecaseBlock `
        {
            if ($vmObject = Get-AzureRmVM -ResourceGroupName $CanaryVMRG -Name $privateVMName -ErrorAction Stop)
            {
                $startVM = $vmObject | Start-AzureRmVM -ErrorAction Stop
                if (-not (($startVM.StatusCode -eq "OK") -and ($startVM.IsSuccessStatusCode)))
                {
                    throw [System.Exception]"Failed to start the VM $privateVMName"
                }
            }
        }
    }

    Invoke-Usecase -Name 'ApplyDataDiskCheckCustomScriptExtensionToVMWithPrivateIP' -Description "Apply custom script that checks for the presence of data disk on the VM with private IP" -UsecaseBlock `
    {
        Invoke-Usecase -Name 'CheckForExistingCustomScriptExtensionOnVMWithPrivateIP' -Description "Check for any existing custom script extensions on the VM with private IP" -UsecaseBlock `
        {
            if ($vmObject = Get-AzureRmVM -ResourceGroupName $CanaryVMRG -Name $privateVMName -ErrorAction Stop)
            {
                if ($existingCustomScriptExtension = $vmObject.Extensions | Where-Object VirtualMachineExtensionType -eq "CustomScriptExtension")
                {
                    Remove-AzureRmVMCustomScriptExtension -ResourceGroupName $CanaryVMRG -VMName $privateVMName -Name $existingCustomScriptExtension.Name -Force -ErrorAction Stop    
                }
            }
        }

        Invoke-Usecase -Name 'ApplyCustomScriptExtensionToVMWithPrivateIP' -Description "Apply the custom script extension to the VM with private IP" -UsecaseBlock `
        {
            $customScriptUri = GetAzureStackBlobUri -ResourceGroupName $CanaryUtilitiesRG -BlobContent "ASCheckDataDiskUtil.ps1" -StorageAccountName $storageAccName -StorageContainerName $storageCtrName
            if ($customScriptUri)
            {
                if ($vmObject = Get-AzureRmVM -ResourceGroupName $CanaryVMRG -Name $privateVMName -ErrorAction Stop)
                {
                    $vmObject | Set-AzureRmVMCustomScriptExtension -FileUri $CustomScriptUri -Run "ASCheckDataDiskUtil.ps1" -Name ([io.path]::GetFileNameWithoutExtension("ASCheckDataDiskUtil.ps1")) -VMName $privateVMName -TypeHandlerVersion "1.7" -ErrorAction Stop
                    Update-AzureRmVM -VM $vmObject -ResourceGroupName $CanaryVMRG -ErrorAction Stop 
                }
            }
        }
    }

    Invoke-Usecase -Name 'RestartVMWithPublicIP' -Description "Restart the VM which has a public IP address" -UsecaseBlock `
    {
        if ($vmObject = Get-AzureRmVM -ResourceGroupName $CanaryVMRG -Name $publicVMName -ErrorAction Stop)
        {
            $restartVM = $vmObject | Restart-AzureRmVM -ErrorAction Stop
            if (-not (($restartVM.StatusCode -eq "OK") -and ($restartVM.IsSuccessStatusCode)))
            {
                throw [System.Exception]"Failed to restart the VM $publicVMName"
            }
        }
    }

    Invoke-Usecase -Name 'StopDeallocateVMWithPrivateIP' -Description "Stop/Dellocate the VM with private IP" -UsecaseBlock `
    {
        if ($vmObject = Get-AzureRmVM -ResourceGroupName $CanaryVMRG -Name $privateVMName -ErrorAction Stop)
        {
            $stopVM = $vmObject | Stop-AzureRmVM -Force -ErrorAction Stop
            if (($stopVM.StatusCode -eq "OK") -and ($stopVM.IsSuccessStatusCode))
            {
                $vmStatus = (Get-AzureRmVM -ResourceGroupName $CanaryVMRG -Name $privateVMName -Status).Statuses
                $powerState = ($vmStatus | Where-Object Code -match "PowerState").DisplayStatus
                if (-not (($powerState -eq "VM stopped") -or ($powerState -eq "VM deallocated")))
                {
                    throw [System.Exception]"Unexpected PowerState $powerState"
                }
            }
            else 
            {
                throw [System.Exception]"Unexpected StatusCode/IsSuccessStatusCode: $stopVM.StatusCode/$stopVM.IsSuccessStatusCode"
            }  
        }
    }

    Invoke-Usecase -Name 'StartVMWithPrivateIP' -Description "Start the VM with private IP" -UsecaseBlock `
    {
        if ($vmObject = Get-AzureRmVM -ResourceGroupName $CanaryVMRG -Name $privateVMName -ErrorAction Stop)
        {
            $startVM = $vmObject | Start-AzureRmVM -ErrorAction Stop
            if (-not (($startVM.StatusCode -eq "OK") -and ($startVM.IsSuccessStatusCode)))
            {
                throw [System.Exception]"Failed to start the VM $privateVMName"   
            }
        }
    }

    Invoke-Usecase -Name 'CheckVMCommunicationPostVMReboot' -Description "Check if the VMs deployed can talk to each other after they are rebooted" -UsecaseBlock `
    {
        $vmUser = ".\$VMAdminUserName"
        $vmCreds = New-Object System.Management.Automation.PSCredential $vmUser, (ConvertTo-SecureString $VMAdminUserPass -AsPlainText -Force)
        $vmCommsScriptBlock = "hostname"
        if (($pubVMObject = Get-AzureRmVM -ResourceGroupName $CanaryVMRG -Name $publicVMName -ErrorAction Stop) -and ($pvtVMObject = Get-AzureRmVM -ResourceGroupName $CanaryVMRG -Name $privateVMName -ErrorAction Stop))
        {
            Set-item wsman:\localhost\Client\TrustedHosts -Value $publicVMIP -Force -Confirm:$false
            if ($publicVMSession = New-PSSession -ComputerName $publicVMIP -Credential $vmCreds -ErrorAction Stop)
            {
                Invoke-Command -Session $publicVMSession -Script{param ($privateIP) Set-item wsman:\localhost\Client\TrustedHosts -Value $privateIP -Force -Confirm:$false} -ArgumentList $privateVMIP | Out-Null
                $privateVMResponseFromRemoteSession = Invoke-Command -Session $publicVMSession -Script{param ($privateIP, $vmCreds, $scriptToRun) $privateSess = New-PSSession -ComputerName $privateIP -Credential $vmCreds; Invoke-Command -Session $privateSess -Script{param($script) Invoke-Expression $script} -ArgumentList $scriptToRun} -ArgumentList $privateVMIP, $vmCreds, $vmCommsScriptBlock
                if ($privateVMResponseFromRemoteSession)
                {
                    $publicVMSession | Remove-PSSession -Confirm:$false
                    $privateVMResponseFromRemoteSession
                }
                else 
                {
                    throw [System.Exception]"Public VM was not able to talk to the Private VM via the private IP"
                }
            }    
        }
    }

    if (-not $NoCleanup)
    {
        Invoke-Usecase -Name 'DeleteVMWithPrivateIP' -Description "Delete the VM with private IP" -UsecaseBlock `
        {
            if ($vmObject = Get-AzureRmVM -ResourceGroupName $CanaryVMRG -Name $privateVMName -ErrorAction Stop)
            {
                $deleteVM = $vmObject | Remove-AzureRmVM -Force -ErrorAction Stop
                if (-not (($deleteVM.StatusCode -eq "OK") -and ($deleteVM.IsSuccessStatusCode)))
                {
                    throw [System.Exception]"Failed to delete the VM $privateVMName"
                }
            }
        }

        Invoke-Usecase -Name 'DeleteVMResourceGroup' -Description "Delete the resource group that contains all the VMs and corresponding resources" -UsecaseBlock `
        {
            if ($removeRG = Get-AzureRmResourceGroup -Name $CanaryVMRG -ErrorAction Stop)
            {
                $removeRG | Remove-AzureRmResourceGroup -Force -ErrorAction Stop
            }
        }

        Invoke-Usecase -Name 'DeleteUtilitiesResourceGroup' -Description "Delete the resource group that contains all the utilities and corresponding resources" -UsecaseBlock `
        {
            if ($removeRG = Get-AzureRmResourceGroup -Name $CanaryUtilitiesRG -ErrorAction Stop)
            {
                $removeRG | Remove-AzureRmResourceGroup -Force -ErrorAction Stop
            }
        }

        if ($TenantAdminCredentials)
        {
            Invoke-Usecase -Name 'TenantRelatedcleanup' -Description "Remove all the tenant related stuff" -UsecaseBlock `
            {
                Invoke-Usecase -Name 'DeleteTenantSubscriptions' -Description "Remove all the tenant related subscriptions" -UsecaseBlock `
                {
                    if ($subs = Get-AzureRmTenantSubscription -ErrorAction Stop | Where-Object DisplayName -eq $tenantSubscriptionName)
                    {
                        Remove-AzureRmTenantSubscription -TargetSubscriptionId $subs.SubscriptionId -ErrorAction Stop
                    } 
                    if ($subs = Get-AzureRmTenantSubscription -ErrorAction Stop | Where-Object DisplayName -eq $canaryDefaultTenantSubscription)
                    {
                        Remove-AzureRmTenantSubscription -TargetSubscriptionId $subs.SubscriptionId -ErrorAction Stop
                    } 
                }

                Invoke-Usecase -Name 'LoginToAzureStackEnvAsSvcAdminForCleanup' -Description "Login to $SvcAdminEnvironmentName as service administrator to remove the subscription resource group" -UsecaseBlock `
                {     
                    Add-AzureRmAccount -EnvironmentName $SvcAdminEnvironmentName -Credential $ServiceAdminCredentials -TenantId $TenantID -ErrorAction Stop
                }

                Invoke-Usecase -Name 'DeleteSubscriptionResourceGroup' -Description "Delete the resource group that contains subscription resources" -UsecaseBlock `
                {
                    if ($removeRG = Get-AzureRmResourceGroup -Name $subscriptionRGName -ErrorAction Stop)
                    {
                        $removeRG | Remove-AzureRmResourceGroup -Force -ErrorAction Stop
                    }
                } 
            }   
        }
    }

    End-Scenario
    $runCount += 1
    Get-CanaryResult
}

if ($NumberOfIterations -gt 1)
{
    Get-CanaryLonghaulResult -LogPath $CanaryLogPath
}<|MERGE_RESOLUTION|>--- conflicted
+++ resolved
@@ -240,14 +240,8 @@
         {      
             $asToken = NewAzureStackToken -AADTenantId $TenantID -EnvironmentDomainFQDN $EnvironmentDomainFQDN -Credentials $ServiceAdminCredentials -ArmEndPoint $AdminArmEndpoint
             $defaultSubscription = Get-AzureRmSubscription -SubscriptionName "Default Provider Subscription" -ErrorAction Stop            
-<<<<<<< HEAD
-            $asCanaryQuotas = NewAzureStackDefaultQuotas -ResourceLocation $ResourceLocation -SubscriptionId $defaultSubscription.SubscriptionId -AADTenantID $AADTenantID -EnvironmentDomainFQDN $EnvironmentDomainFQDN -Credentials $ServiceAdminCredentials -ArmEndPoint $AdminArmEndPoint
-            New-AzureRMPlan -Name $tenantPlanName -DisplayName $tenantPlanName -ArmLocation $ResourceLocation -ResourceGroup $subscriptionRGName -QuotaIds $asCanaryQuotas -ErrorAction Stop
-=======
             $asCanaryQuotas = NewAzureStackDefaultQuotas -ResourceLocation $ResourceLocation -SubscriptionId $defaultSubscription.SubscriptionId -AADTenantID $TenantID -EnvironmentDomainFQDN $EnvironmentDomainFQDN -Credentials $ServiceAdminCredentials -ArmEndPoint $AdminArmEndPoint
             New-AzureRMPlan -Name $tenantPlanName -DisplayName $tenantPlanName -ArmLocation $ResourceLocation -ResourceGroup $subscriptionRGName -QuotaIds $asCanaryQuotas -ErrorAction Stop
-
->>>>>>> b0a4781c
         }
 
         Invoke-Usecase -Name 'CreateTenantOffer' -Description "Create a tenant offer" -UsecaseBlock `
