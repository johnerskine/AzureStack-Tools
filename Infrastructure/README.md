# Azure Stack Infrastructure Administration

Instructions below are relative to the .\Infrastructure folder of the [AzureStack-Tools repo](..).
This also requires the Azure Stack Connect Module to be imported before running any of the commands. The Module can also be found in the [AzureStack-Tools repo](..).

Whats new for TP3:

- New Cmdlet Name Prefix
- API Resource Name changes
- New cmdlets
- Use of Azure Stack Connect Module

## Import the Module

```powershell
Import-Module .\AzureStack.Infra.psm1
```

## Add PowerShell environment
```powershell
Import-Module .\AzureStack.Connect.psm1
```

You will need to reference your Azure Stack Administrator environment. To create an administrator environment use the below. The ARM endpoint below is the administrator default for a one-node environment.

```powershell
Add-AzureStackAzureRmEnvironment -Name "AzureStackAdmin" -ArmEndpoint "https://adminmanagement.local.azurestack.external"
```

Connecting to your environment requires that you obtain the value of your Directory Tenant ID. For **Azure Active Directory** environments provide your directory tenant name:

```powershell
$TenantID = Get-DirectoryTenantID -AADTenantName "<mydirectorytenant>.onmicrosoft.com" -EnvironmentName AzureStackAdmin
```

For **ADFS** environments use the following:

```powershell
$TenantID = Get-DirectoryTenantID -ADFS -EnvironmentName AzureStackAdmin
```

Then login:

```powershell
Login-AzureRmAccount -EnvironmentName "AzureStackAdmin" -TenantId $TenantID
```

## Individual Command Usage

Explains each individual command and shows how to use it

### Retrieve Infrastructure Alerts

List active and closed Infrastructure Alerts

```powershell
$credential = Get-Credential
Get-AzSAlert -AzureStackCredentials $credential -TenantID $TenantID -EnvironmentName "AzureStackAdmin"
```

Note: The cmdlet requires credentials to retrieve Alerts. Provide the administrator Azure Active Directory credentials, such as *&lt;Admin Account&gt;*@*&lt;mydirectory&gt;*.onmicrosoft.com or the ADFS credentials, to the prompt.  

The command does the following:
- Authenticates to the Azure Stack environment
- Retrieves Active & Closed Alerts


### Close Infrastructure Alerts

 Close any active Infrastructure Alert. Run Get-AzureStackAlert to get the AlertID, required to close a specific Alert.

```powershell
$credential = Get-Credential
Close-AzSAlert -AzureStackCredentials $credential -TenantID $TenantID -AlertID "ID" -EnvironmentName "AzureStackAdmin"
```

Note: The cmdlet requires credentials to close active Alert. Provide the administrator Azure Active Directory credentials, such as *&lt;Admin Account&gt;*@*&lt;mydirectory&gt;*.onmicrosoft.com or the ADFS credentials, to the prompt.  

The command does the following:
- Authenticates to the Azure Stack environment
- Close active Alert


### Get Region Update Summary

 Review the Update Summary for a specified region.

```powershell
$credential = Get-Credential
Get-AzSUpdateSummary -AzureStackCredentials $credential -TenantID $TenantID -EnvironmentName "AzureStackAdmin"
```

Note: The cmdlet requires credentials to retrieve Region Update Summary. Provide the administrator Azure Active Directory credentials, such as *&lt;Admin Account&gt;*@*&lt;mydirectory&gt;*.onmicrosoft.com or the ADFS credentials, to the prompt.  

The command does the following:
- Authenticates to the Azure Stack environment
- Retrieves Region Update Summary


### Get Azure Stack Update

 Retrieves list of Azure Stack Updates

```powershell
$credential = Get-Credential
Get-AzSUpdate -AzureStackCredentials $credential -TenantID $TenantID -EnvironmentName "AzureStackAdmin"
```

Note: The cmdlet requires credentials to retrieve Azure Stack Updates. Provide the administrator Azure Active Directory credentials, such as *&lt;Admin Account&gt;*@*&lt;mydirectory&gt;*.onmicrosoft.com or the ADFS credentials, to the prompt.  

The command does the following:
- Authenticates to the Azure Stack environment
- List Azure Stack Updates


### Apply Azure Stack Update

 Applies a specific Azure Stack Update that is downloaded and applicable. Run Get-AzureStackUpdate to retrieve Update Version first

```powershell
$credential = Get-Credential
Apply-AzSUpdate -AzureStackCredentials $credential -TenantID $TenantID -vupdate "Update Version" -EnvironmentName "AzureStackAdmin"
```

Note: The cmdlet requires credentials to apply a specific Update. Provide the administrator Azure Active Directory credentials, such as *&lt;Admin Account&gt;*@*&lt;mydirectory&gt;*.onmicrosoft.com or the ADFS credentials, to the prompt.  

The command does the following:
- Authenticates to the Azure Stack environment
- Applies specified Update


### Get Azure Stack Update Run

 Should be used to validate a specific Update Run or look at previous update runs

```powershell
$credential = Get-Credential
Get-AzSUpdateRun -AzureStackCredentials $credential -TenantID $TenantID -vupdate "Update Version" -EnvironmentName "AzureStackAdmin"
```

Note: The cmdlet requires credentials to retrieve Update Run information. Provide the administrator Azure Active Directory credentials, such as *&lt;Admin Account&gt;*@*&lt;mydirectory&gt;*.onmicrosoft.com or the ADFS credentials, to the prompt.  

The command does the following:
- Authenticates to the Azure Stack environment
- Lists Update Run information for a specific Azure Stack update


### List Infrastructure Roles

 Does list all Infrastructure Roles

```powershell
$credential = Get-Credential
Get-AzSInfraRole -AzureStackCredentials $credential -TenantID $TenantID -EnvironmentName "AzureStackAdmin"
```

Note: The cmdlet requires credentials to retrieve Infrastructure Roles. Provide the administrator Azure Active Directory credentials, such as *&lt;Admin Account&gt;*@*&lt;mydirectory&gt;*.onmicrosoft.com or the ADFS credentials, to the prompt.  

The command does the following:
- Authenticates to the Azure Stack environment
- Lists Infrastructure Roles


### List Infrastructure Role Instance

 Does list all Infrastructure Role Instances (Note: Does not return Directory Management VM in One Node deployment)

```powershell
$credential = Get-Credential
Get-AzSInfraRoleInstance -AzureStackCredentials $credential -TenantID $TenantID -EnvironmentName "AzureStackAdmin"
```

Note: The cmdlet requires credentials to retrieve Infrastructure Role Instances. Provide the administrator Azure Active Directory credentials, such as *&lt;Admin Account&gt;*@*&lt;mydirectory&gt;*.onmicrosoft.com or the ADFS credentials, to the prompt.  

The command does the following:
- Authenticates to the Azure Stack environment
- Lists Infrastructure Role Instances


### List Scale Unit

 Does list all Scale Units in a specified Region

```powershell
$credential = Get-Credential
Get-AzSScaleUnit -AzureStackCredentials $credential -TenantID $TenantID -EnvironmentName "AzureStackAdmin"
```

Note: The cmdlet requires credentials to retrieve Scale Units. Provide the administrator Azure Active Directory credentials, such as *&lt;Admin Account&gt;*@*&lt;mydirectory&gt;*.onmicrosoft.com or the ADFS credentials, to the prompt.  

The command does the following:
- Authenticates to the Azure Stack environment
- Lists Scale Units


### List Scale Unit Nodes

 Does list all Scale Units Nodes

```powershell
$credential = Get-Credential
Get-AzSScaleUnitNode -AzureStackCredentials $credential -TenantID $TenantID -EnvironmentName "AzureStackAdmin"
```

Note: The cmdlet requires credentials to retrieve all Scale Unit Nodes. Provide the administrator Azure Active Directory credentials, such as *&lt;Admin Account&gt;*@*&lt;mydirectory&gt;*.onmicrosoft.com or the ADFS credentials, to the prompt.  

The command does the following:
- Authenticates to the Azure Stack environment
- Lists Scale Unit Nodes


### List Logical Networks

 Does list all logical Networks by ID

```powershell
$credential = Get-Credential
Get-AzSLogicalNetwork -AzureStackCredentials $credential -TenantID $TenantID -EnvironmentName "AzureStackAdmin"
```

Note: The cmdlet requires credentials to retrieve logical Networks. Provide the administrator Azure Active Directory credentials, such as *&lt;Admin Account&gt;*@*&lt;mydirectory&gt;*.onmicrosoft.com or the ADFS credentials, to the prompt.  

The command does the following:
- Authenticates to the Azure Stack environment
- Lists logical Networks


### List Storage Capacity

 Does return the total capacity of the storage subsystem

```powershell
$credential = Get-Credential
Get-AzSStorageCapacity -AzureStackCredentials $credential -TenantID $TenantID -EnvironmentName "AzureStackAdmin"
```

Note: The cmdlet requires credentials to retrieve total storage capacity. Provide the administrator Azure Active Directory credentials, such as *&lt;Admin Account&gt;*@*&lt;mydirectory&gt;*.onmicrosoft.com or the ADFS credentials, to the prompt.  

The command does the following:
- Authenticates to the Azure Stack environment
- Lists total storage capacity for the storage subsystem


### List Storage Shares

 Does list all file shares in the storage subsystem

```powershell
$credential = Get-Credential
Get-AzSStorageShare -AzureStackCredentials $credential -TenantID $TenantID -EnvironmentName "AzureStackAdmin"
```

Note: The cmdlet requires credentials to retrieve file shares. Provide the administrator Azure Active Directory credentials, such as *&lt;Admin Account&gt;*@*&lt;mydirectory&gt;*.onmicrosoft.com or the ADFS credentials, to the prompt.  

The command does the following:
- Authenticates to the Azure Stack environment
- Retrieves all file shares


### List IP Pools

 Does list all IP Pools

```powershell
$credential = Get-Credential
Get-AzSIPPool -AzureStackCredentials $credential -TenantID $TenantID -EnvironmentName "AzureStackAdmin"
```

Note: The cmdlet requires credentials to retrieve IP Pools. Provide the administrator Azure Active Directory credentials, such as *&lt;Admin Account&gt;*@*&lt;mydirectory&gt;*.onmicrosoft.com, to the prompt.  

The command does the following:
- Authenticates to the Azure Stack environment
- Retrieves all IP Pools


### List MAC Address Pools

 Does list all MAC Address Pool

```powershell
$credential = Get-Credential
Get-AzSMacPool -AzureStackCredentials $credential -TenantID $TenantID -EnvironmentName "AzureStackAdmin"
```

Note: The cmdlet requires credentials to retrieve all MAC Address Pools. Provide the administrator Azure Active Directory credentials, such as *&lt;Admin Account&gt;*@*&lt;mydirectory&gt;*.onmicrosoft.com or the ADFS credentials, to the prompt.  

The command does the following:
- Authenticates to the Azure Stack environment
- Retrieves all MAC Address Pools


### List Gateway Pools

 Does list all Gateway Pools

```powershell
$credential = Get-Credential
Get-AzSGatewayPool -AzureStackCredentials $credential -TenantID $TenantID -EnvironmentName "AzureStackAdmin"
```

Note: The cmdlet requires credentials to retrieve the Gateway Pools. Provide the administrator Azure Active Directory credentials, such as *&lt;Admin Account&gt;*@*&lt;mydirectory&gt;*.onmicrosoft.com or the ADFS credentials, to the prompt.  

The command does the following:
- Authenticates to the Azure Stack environment
- Retrieves all Gateway Pools


### List SLB MUX

 Does list all SLB MUX Instances

```powershell
$credential = Get-Credential
Get-AzSSLBMUX -AzureStackCredentials $credential -TenantID $TenantID -EnvironmentName "AzureStackAdmin"
```

Note: The cmdlet requires credentials to retrieve all SLB MUX instances. Provide the administrator Azure Active Directory credentials, such as *&lt;Admin Account&gt;*@*&lt;mydirectory&gt;*.onmicrosoft.com or the ADFS credentials, to the prompt.  

The command does the following:
- Authenticates to the Azure Stack environment
- Retrieves all SLB MUX instances


### List Gateway Instances

 Does list all Gateway Instances

```powershell
$credential = Get-Credential
Get-AzSGateway -AzureStackCredentials $credential -TenantID $TenantID -EnvironmentName "AzureStackAdmin"
```

Note: The cmdlet requires credentials to retrieve all Gateway instances. Provide the administrator Azure Active Directory credentials, such as *&lt;Admin Account&gt;*@*&lt;mydirectory&gt;*.onmicrosoft.com or the ADFS credentials, to the prompt.  

The command does the following:
- Authenticates to the Azure Stack environment
- Retrieves all Gateway instances


### Start Infra Role Instance

 Does start an Infra Role Instance

```powershell
$credential = Get-Credential
Start-AzSInfraRoleInstance -AzureStackCredentials $credential -TenantID $TenantID -Name "InfraRoleInstanceName" -EnvironmentName "AzureStackAdmin"
```

Note: The cmdlet requires credentials to start an infra role instance. Provide the administrator Azure Active Directory credentials, such as *&lt;Admin Account&gt;*@*&lt;mydirectory&gt;*.onmicrosoft.com or the ADFS credentials, to the prompt.  

The command does the following:
- Authenticates to the Azure Stack environment
- Starts an Infra Role instance


### Stop Infra Role Instance

 Does stop an Infra Role Instance

```powershell
$credential = Get-Credential
Stop-AzSInfraRoleInstance -AzureStackCredentials $credential -TenantID $TenantID -Name "InfraRoleInstanceName" -EnvironmentName "AzureStackAdmin"
```

Note: The cmdlet requires credentials to stop an infra role instance. Provide the administrator Azure Active Directory credentials, such as *&lt;Admin Account&gt;*@*&lt;mydirectory&gt;*.onmicrosoft.com or the ADFS credentials, to the prompt.  

The command does the following:
- Authenticates to the Azure Stack environment
- Stops an Infra Role instance


### Restart Infra Role Instance

 Does restart an Infra Role Instance

```powershell
$credential = Get-Credential
Restart-AzSInfraRoleInstance -AzureStackCredentials $credential -TenantID $TenantID -Name "InfraRoleInstanceName" -EnvironmentName "AzureStackAdmin"
```

Note: The cmdlet requires credentials to restart an infra role instance. Provide the administrator Azure Active Directory credentials, such as *&lt;Admin Account&gt;*@*&lt;mydirectory&gt;*.onmicrosoft.com or the ADFS credentials, to the prompt.  

The command does the following:
- Authenticates to the Azure Stack environment
- Restart an Infra Role instance


### Add IP Pool

 Does add an IP Pool

```powershell
$credential = Get-Credential
Add-AzSIPPool -AzureStackCredentials $credential -TenantID $TenantID -Name "PoolName" -StartIPAddress "192.168.55.1" -EndIPAddress "192.168.55.254" -AddressPrefix "192.168.0./24" -EnvironmentName "AzureStackAdmin"
```

Note: The cmdlet requires credentials to add an IP Pool. Provide the administrator Azure Active Directory credentials, such as *&lt;Admin Account&gt;*@*&lt;mydirectory&gt;*.onmicrosoft.com or the ADFS credentials, to the prompt.  

The command does the following:
- Authenticates to the Azure Stack environment
- Adds an IP Pool


## Scenario Command Usage
Demonstrates using multiple commands together for an end to end scenario.

### Recover an Infrastructure Role Instance that has an Alert assigned.

```powershell
#Retrieve all Alerts and apply a filter to only show active Alerts
$Active=Get-AzSAlert -AzureStackCredentials $credential -TenantID $TenantID -EnvironmentName "AzureStackAdmin"|where {$_.state -eq "active"}
$Active

#Stop Infra Role Instance
Stop-AzSInfraRoleInstance -AzureStackCredentials $credential -TenantID $TenantID -EnvironmentName "AzureStackAdmin" -Name $Active.resourceName

#Start Infra Role Instance
Start-AzSInfraRoleInstance -AzureStackCredentials $credential -TenantID $TenantID -EnvironmentName "AzureStackAdmin" -Name $Active.resourceName

#Validate if error is resolved (Can take up to 3min)
Get-AzSAlert -AzureStackCredentials $credential -TenantID $TenantID -EnvironmentName "AzureStackAdmin"|where {$_.state -eq "active"}
```

<<<<<<< HEAD
### Increase Public IP Pool Capacity
```powershell
#Retrieve all Alerts and apply a filter to only show active Alerts
$Active=Get-AzSAlert -AzureStackCredentials $cred -TenantID $TenantID -EnvironmentName "AzureStackAdmin"|where {$_.state -eq "active"}
$Active

#Review IP Pool Allocation
Get-AzSIPPool -AzureStackCredentials $credential -TenantID $TenantID -EnvironmentName "AzureStackAdmin"

#Add New Public IP Pool
Add-AzSIPPool -AzureStackCredentials $credential -TenantID $TenantID -EnvironmentName "AzureStackAdmin" -Name "NewPublicIPPool" -StartIPAddress "192.168.80.0" -EndIPAddress "192.168.80.255" -AddressPrefix "192.168.80.0/24"

#Validate new IP Pool
Get-AzSIPPool -AzureStackCredentials $credential -TenantID $TenantID -EnvironmentName "AzureStackAdmin"
```

### Apply Update to Azure Stack
```powershell
#Review Current Region Update Summary
Get-AzSUpdateSummary -AzureStackCredentials $credential -TenantID $TenantID -EnvironmentName "AzureStackAdmin"

#Check for available and applicable updates
Get-AzSUpdate -AzureStackCredentials $credential -TenantID $TenantID -EnvironmentName "AzureStackAdmin"

#Apply Update
Install-AzSUpdate -AzureStackCredentials $credential -TenantID $TenantID -EnvironmentName "AzureStackAdmin" -vupdate "2.0.0.0"

#Check Update Run
Get-AzSUpdateRun -AzureStackCredentials $credential -TenantID $TenantID -EnvironmentName "AzureStackAdmin" -vupdate "2.0.0.0"

#Review Region Update Summary after successful run
Get-AzSUpdateSummary -AzureStackCredentials $credential -TenantID $TenantID -EnvironmentName "AzureStackAdmin"
=======

### Set Azure Stack's Latitude and Longitude

This command modifies an Azure Stack instance's latitude and longitude location

```powershell
$EnvironmentName = "AzureStackAdmin"
$directoryName = "<<yourDirectoryName>>.onmicrosoft.com"
$credential = Get-Credential
$latitude = '12.972442'
$longitude = '77.580643'
$regionName = 'local'

$TenantID = Get-DirectoryTenantID -AADTenantName $directoryName -EnvironmentName AzureStackAdmin
Set-AzSLocationInformation -TenantID $AadTenant -EnvironmentName $EnvironmentName -AzureStackCredentials $credential -Region $regionName -Latitude $latitude -Longitude $longitude
>>>>>>> 260a3135
```<|MERGE_RESOLUTION|>--- conflicted
+++ resolved
@@ -421,7 +421,7 @@
 Get-AzSAlert -AzureStackCredentials $credential -TenantID $TenantID -EnvironmentName "AzureStackAdmin"|where {$_.state -eq "active"}
 ```
 
-<<<<<<< HEAD
+
 ### Increase Public IP Pool Capacity
 ```powershell
 #Retrieve all Alerts and apply a filter to only show active Alerts
@@ -454,7 +454,7 @@
 
 #Review Region Update Summary after successful run
 Get-AzSUpdateSummary -AzureStackCredentials $credential -TenantID $TenantID -EnvironmentName "AzureStackAdmin"
-=======
+
 
 ### Set Azure Stack's Latitude and Longitude
 
@@ -470,5 +470,5 @@
 
 $TenantID = Get-DirectoryTenantID -AADTenantName $directoryName -EnvironmentName AzureStackAdmin
 Set-AzSLocationInformation -TenantID $AadTenant -EnvironmentName $EnvironmentName -AzureStackCredentials $credential -Region $regionName -Latitude $latitude -Longitude $longitude
->>>>>>> 260a3135
+
 ```